// Copyright (c) Microsoft Corporation.
// Licensed under the MIT license.

import * as nls from 'vscode-nls';
import Cdp from '../cdp/api';
import Dap from '../dap/api';
import * as urlUtils from '../common/urlUtils';
import * as completions from './completions';
import { CustomBreakpointId, customBreakpoints } from './customBreakpoints';
import * as errors from '../dap/errors';
import * as messageFormat from './messageFormat';
import * as objectPreview from './objectPreview';
import { UiLocation, Source, SourceContainer, rawToUiOffset } from './sources';
import { StackFrame, StackTrace } from './stackTrace';
import { VariableStore, VariableStoreDelegate } from './variables';
import * as sourceUtils from '../common/sourceUtils';
import { InlineScriptOffset } from '../common/sourcePathResolver';
import { ScriptSkipper } from './scriptSkipper';
import { AnyLaunchConfiguration, OutputSource } from '../configuration';

const localize = nls.loadMessageBundle();

export type PausedReason = 'step' | 'breakpoint' | 'exception' | 'pause' | 'entry' | 'goto' | 'function breakpoint' | 'data breakpoint';

export interface PausedDetails {
  thread: Thread;
  reason: PausedReason;
  description: string;
  stackTrace: StackTrace;
  text?: string;
  exception?: Cdp.Runtime.RemoteObject;
}

export type PauseOnExceptionsState = 'none' | 'uncaught' | 'all';

export class ExecutionContext {
  readonly thread: Thread;
  readonly description: Cdp.Runtime.ExecutionContextDescription;

  constructor(thread: Thread, description: Cdp.Runtime.ExecutionContextDescription) {
    this.thread = thread;
    this.description = description;
  }

  isDefault(): boolean {
    return this.description.auxData && this.description.auxData['isDefault'];
  }
}

export type Script = { url: string, scriptId: string, hash: string, source: Source };

export interface ThreadDelegate {
  /**
   * Handler triggered on a breakpoint. If this returns true, the UI will be
   * continued and no breakpoint will be shown to the user.
   */
  onPaused(details: Cdp.Debugger.PausedEvent): Promise<boolean>;
  supportsCustomBreakpoints(): boolean;
  shouldCheckContentHash(): boolean;
  defaultScriptOffset(): InlineScriptOffset | undefined;
  scriptUrlToUrl(url: string): string;
  executionContextName(description: Cdp.Runtime.ExecutionContextDescription): string;
<<<<<<< HEAD
  skipFiles(): ScriptSkipper | undefined;
=======
  blackboxPattern(): string | undefined;
  initialize(): Promise<void>
>>>>>>> 26be5ba5
}

export type ScriptWithSourceMapHandler = (script: Script, sources: Source[]) => Promise<void>;
export type SourceMapDisabler = (hitBreakpoints: string[]) => Source[];

export type RawLocation = {
  url: string;
  lineNumber: number; // 1-based
  columnNumber: number;  // 1-based
  scriptId?: Cdp.Runtime.ScriptId;
};

export class Thread implements VariableStoreDelegate {
  private static _lastThreadId = 0;
  public readonly id: number;
  private _dap: Dap.Api;
  private _cdp: Cdp.Api;
  private _name: string;
  private _pausedDetails?: PausedDetails;
  private _pausedVariables?: VariableStore;
  private _pausedForSourceMapScriptId?: string;
  private _scripts: Map<string, Script> = new Map();
  private _executionContexts: Map<number, ExecutionContext> = new Map();
  private _delegate: ThreadDelegate;
  readonly replVariables: VariableStore;
  private _sourceContainer: SourceContainer;
  private _serializedOutput: Promise<void>;
  private _pauseOnSourceMapBreakpointId?: Cdp.Debugger.BreakpointId;
  private _selectedContext: ExecutionContext | undefined;
  private _consoleIsDirty = false;
  static _allThreadsByDebuggerId = new Map<Cdp.Runtime.UniqueDebuggerId, Thread>();
  private _scriptWithSourceMapHandler?: ScriptWithSourceMapHandler;
  private _sourceMapDisabler?: SourceMapDisabler;
  // url => (hash => Source)
  private _scriptSources = new Map<string, Map<string, Source>>();

  constructor(sourceContainer: SourceContainer, threadName: string, cdp: Cdp.Api, dap: Dap.Api, delegate: ThreadDelegate, private readonly launchConfig: AnyLaunchConfiguration) {
    this._delegate = delegate;
    this._sourceContainer = sourceContainer;
    this._cdp = cdp;
    this._dap = dap;
    this._name = threadName;
    this.id = Thread._lastThreadId++;
    this.replVariables = new VariableStore(this._cdp, this);
    this._serializedOutput = Promise.resolve();
    this._initialize();
  }

  cdp(): Cdp.Api {
    return this._cdp;
  }

  name(): string {
    return this._name;
  }

  pausedDetails(): PausedDetails | undefined {
    return this._pausedDetails;
  }

  pausedVariables(): VariableStore | undefined {
    return this._pausedVariables;
  }

  executionContexts(): ExecutionContext[] {
    return Array.from(this._executionContexts.values());
  }

  defaultExecutionContext(): ExecutionContext | undefined {
    for (const context of this._executionContexts.values()) {
      if (context.isDefault())
        return context;
    }
  }

  defaultScriptOffset(): InlineScriptOffset | undefined {
    return this._delegate.defaultScriptOffset();
  }

  async resume(): Promise<Dap.ContinueResult | Dap.Error> {
    this._sourceContainer.clearDisabledSourceMaps();
    if (!await this._cdp.Debugger.resume({}))
      return errors.createSilentError(localize('error.resumeDidFail', 'Unable to resume'));
    return { allThreadsContinued: false };
  }

  async pause(): Promise<Dap.PauseResult | Dap.Error> {
    if (!await this._cdp.Debugger.pause({}))
      return errors.createSilentError(localize('error.pauseDidFail', 'Unable to pause'));
    return {};
  }

  async stepOver(): Promise<Dap.NextResult | Dap.Error> {
    if (!await this._cdp.Debugger.stepOver({}))
      return errors.createSilentError(localize('error.stepOverDidFail', 'Unable to step next'));
    return {};
  }

  async stepInto(): Promise<Dap.StepInResult | Dap.Error> {
    if (!await this._cdp.Debugger.stepInto({breakOnAsyncCall: true}))
      return errors.createSilentError(localize('error.stepInDidFail', 'Unable to step in'));
    return {};
  }

  async stepOut(): Promise<Dap.StepOutResult | Dap.Error> {
    if (!await this._cdp.Debugger.stepOut({}))
      return errors.createSilentError(localize('error.stepOutDidFail', 'Unable to step out'));
    return {};
  }

  _stackFrameNotFoundError(): Dap.Error {
    return errors.createSilentError(localize('error.stackFrameNotFound', 'Stack frame not found'));
  }

  _evaluateOnAsyncFrameError(): Dap.Error {
    return errors.createSilentError(localize('error.evaluateOnAsyncStackFrame', 'Unable to evaluate on async stack frame'));
  }

  async restartFrame(params: Dap.RestartFrameParams): Promise<Dap.RestartFrameResult | Dap.Error> {
    const stackFrame = this._pausedDetails ? this._pausedDetails.stackTrace.frame(params.frameId) : undefined;
    if (!stackFrame)
      return this._stackFrameNotFoundError();
    const callFrameId = stackFrame.callFrameId();
    if (!callFrameId)
      return errors.createUserError(localize('error.restartFrameAsync', 'Cannot restart asynchronous frame'));
    const response = await this._cdp.Debugger.restartFrame({ callFrameId });
    if (response && this._pausedDetails)
      this._pausedDetails.stackTrace = this.launchConfig.showAsyncStacks
      ? StackTrace.fromDebugger(this, response.callFrames, response.asyncStackTrace, response.asyncStackTraceId)
      : StackTrace.fromDebugger(this, response.callFrames);
    return {};
  }

  async stackTrace(params: Dap.StackTraceParams): Promise<Dap.StackTraceResult | Dap.Error> {
    if (!this._pausedDetails)
      return errors.createSilentError(localize('error.threadNotPaused', 'Thread is not paused'));
    return this._pausedDetails.stackTrace.toDap(params);
  }

  async scopes(params: Dap.ScopesParams): Promise<Dap.ScopesResult | Dap.Error> {
    const stackFrame = this._pausedDetails ? this._pausedDetails.stackTrace.frame(params.frameId) : undefined;
    if (!stackFrame)
      return this._stackFrameNotFoundError();
    return stackFrame.scopes();
  }

  async exceptionInfo(): Promise<Dap.ExceptionInfoResult | Dap.Error> {
    const exception = this._pausedDetails && this._pausedDetails.exception;
    if (!exception)
      return errors.createSilentError(localize('error.threadNotPausedOnException', 'Thread is not paused on exception'));
    const preview = objectPreview.previewException(exception);
    return {
      exceptionId: preview.title,
      breakMode: 'all',
      details: {
        stackTrace: preview.stackTrace,
        evaluateName: undefined  // This is not used by vscode.
      }
    };
  }

  async completions(params: Dap.CompletionsParams): Promise<Dap.CompletionsResult | Dap.Error> {
    let stackFrame: StackFrame | undefined;
    if (params.frameId !== undefined) {
      stackFrame = this._pausedDetails ? this._pausedDetails.stackTrace.frame(params.frameId) : undefined;
      if (!stackFrame)
        return this._stackFrameNotFoundError();
      if (!stackFrame.callFrameId())
        return this._evaluateOnAsyncFrameError();
    }
    const contexts: Dap.CompletionItem[] = [];
    for (const c of this._executionContexts.values()) {
      const text = `cd ${this._delegate.executionContextName(c.description)}`;
      if (text.startsWith(params.text)) {
        contexts.push({ label: text, start: 0, length: params.text.length });
      }
    }
    if (params.line === 1 && (params.column === params.text.length + 1) && params.text.startsWith('cd '))
      return { targets: contexts };
    const line = params.line === undefined ? 0 : params.line - 1;
    const targets = await completions.completions(this._cdp, this._selectedContext ? this._selectedContext.description.id : undefined, stackFrame, params.text, line, params.column);
    if (params.line === 1 && (params.column === params.text.length + 1) && 'cd '.startsWith(params.text))
      return { targets: contexts.concat(targets) };
    return { targets };
  }

  async evaluate(args: Dap.EvaluateParams): Promise<Dap.EvaluateResult | Dap.Error> {
    let callFrameId: Cdp.Debugger.CallFrameId | undefined;
    if (args.frameId !== undefined) {
      const stackFrame = this._pausedDetails ? this._pausedDetails.stackTrace.frame(args.frameId) : undefined;
      if (!stackFrame)
        return this._stackFrameNotFoundError();
      callFrameId = stackFrame.callFrameId();
      if (!callFrameId)
        return this._evaluateOnAsyncFrameError();
    }

    if (args.context === 'repl' && args.expression.startsWith('cd ')) {
      const contextName = args.expression.substring('cd '.length).trim();
      for (const ec of this._executionContexts.values()) {
        if (this._delegate.executionContextName(ec.description) === contextName) {
          this._selectedContext = ec;
          const outputSlot = this._claimOutputSlot();
          outputSlot({
            output: `\x1b[33m↳[${contextName}]\x1b[0m `
          });
          return {
            result: '',
            variablesReference: 0
          };
        }
      }
    }
    // TODO: consider checking expression for side effects on hover.
    const params: Cdp.Runtime.EvaluateParams = {
      expression: args.expression,
      includeCommandLineAPI: true,
      objectGroup: 'console',
      generatePreview: true,
      timeout: args.context === 'hover' ? 500 : undefined,
    };
    if (args.context === 'repl') {
      params.expression = sourceUtils.wrapObjectLiteral(params.expression);
      if (params.expression.indexOf('await') !== -1) {
        const rewritten = sourceUtils.rewriteTopLevelAwait(params.expression);
        if (rewritten) {
          params.expression = rewritten;
          params.awaitPromise = true;
        }
      }
    }

    const responsePromise = callFrameId
      ? this._cdp.Debugger.evaluateOnCallFrame({ ...params, callFrameId })
      : this._cdp.Runtime.evaluate({ ...params, contextId: this._selectedContext ? this._selectedContext.description.id : undefined });

    // Report result for repl immediately so that the user could see the expression they entered.
    if (args.context === 'repl') {
      this._evaluateAndOutput(responsePromise);
      return { result: '', variablesReference: 0 };
    }

    const response = await responsePromise;
    if (!response)
      return errors.createSilentError(localize('error.evaluateDidFail', 'Unable to evaluate'));
    if (response.exceptionDetails) {
      let text = response.exceptionDetails.exception ? objectPreview.previewException(response.exceptionDetails.exception).title : response.exceptionDetails.text;
      if (!text.startsWith('Uncaught'))
        text = 'Uncaught ' + text;
      return errors.createSilentError(text);
    }

    const variableStore = callFrameId ? this._pausedVariables! : this.replVariables;
    const variable = await variableStore.createVariable(response.result, args.context);
    return {
      type: response.result.type,
      result: variable.value,
      variablesReference: variable.variablesReference,
      namedVariables: variable.namedVariables,
      indexedVariables: variable.indexedVariables,
    };
  }

  async _evaluateAndOutput(responsePromise: Promise<Cdp.Runtime.EvaluateResult | undefined> | Promise<Cdp.Debugger.EvaluateOnCallFrameResult | undefined>) {
    const response = await responsePromise;
    if (!response)
      return;

    const outputSlot = this._claimOutputSlot();
    if (response.exceptionDetails) {
      outputSlot(await this._formatException(response.exceptionDetails, '↳ '));
    } else {
      const contextName = this._selectedContext && this.defaultExecutionContext() !== this._selectedContext ? `\x1b[33m[${this._delegate.executionContextName(this._selectedContext.description)}] ` : '';
      const text = `${contextName}\x1b[32m↳ ${objectPreview.previewRemoteObject(response.result, 'repl')}\x1b[0m`;
      const variablesReference = await this.replVariables.createVariableForOutput(text, [response.result]);
      const output = {
        category: 'stdout',
        output: '',
        variablesReference,
      } as Dap.OutputEventParams;
      outputSlot(output);
    }
  }

  private _initialize() {
    this._cdp.Runtime.on('executionContextCreated', event => {
      this._executionContextCreated(event.context);
    });
    this._cdp.Runtime.on('executionContextDestroyed', event => {
      this._executionContextDestroyed(event.executionContextId);
    });
    this._cdp.Runtime.on('executionContextsCleared', () => {
      this._ensureDebuggerEnabledAndRefreshDebuggerId();
      this.replVariables.clear();
      this._executionContextsCleared();
      const slot = this._claimOutputSlot();
      slot(this._clearDebuggerConsole());
    });
    if (this.launchConfig.outputCapture === OutputSource.Console)  {
      this._cdp.Runtime.on('consoleAPICalled', async event => {
        const slot = this._claimOutputSlot();
        slot(await this._onConsoleMessage(event));
      });
    }
    this._cdp.Runtime.on('exceptionThrown', async event => {
      const slot = this._claimOutputSlot();
      slot(await this._formatException(event.exceptionDetails));
    });
    this._cdp.Runtime.on('inspectRequested', event => {
      if (event.hints['copyToClipboard'])
        this._copyObjectToClipboard(event.object);
      else if (event.hints['queryObjects'])
        this._queryObjects(event.object);
      else
        this._revealObject(event.object);
    });
    this._cdp.Runtime.enable({});

    this._cdp.Debugger.on('paused', async event => {
      if (event.reason === 'instrumentation' && event.data && event.data['scriptId']) {
        await this._handleSourceMapPause(event.data['scriptId'] as string);

        if (scheduledPauseOnAsyncCall && event.asyncStackTraceId &&
            scheduledPauseOnAsyncCall.debuggerId === event.asyncStackTraceId.debuggerId &&
            scheduledPauseOnAsyncCall.id === event.asyncStackTraceId.id) {
          // Paused on the script which is run as a task for scheduled async call.
          // We are waiting for this pause, no need to resume.
        } else {
          await this._pauseOnScheduledAsyncCall();
          this.resume();
          return;
        }
      }

      if (event.asyncCallStackTraceId) {
        scheduledPauseOnAsyncCall = event.asyncCallStackTraceId;
        const threads = Array.from(Thread._allThreadsByDebuggerId.values());
        await Promise.all(threads.map(thread => thread._pauseOnScheduledAsyncCall()));
        this.resume();
        return;
      }

      if (await this._delegate.onPaused(event)) {
        return;
      }

      this._pausedDetails = this._createPausedDetails(event);
      (this._pausedDetails as any)[kPausedEventSymbol] = event;
      this._pausedVariables = new VariableStore(this._cdp, this);
      scheduledPauseOnAsyncCall = undefined;
      this._onThreadPaused();
    });
    this._cdp.Debugger.on('resumed', () => this._onResumed());
    this._cdp.Debugger.on('scriptParsed', event => this._onScriptParsed(event));

    this._ensureDebuggerEnabledAndRefreshDebuggerId();
    this._delegate.initialize();
    this._cdp.Debugger.setAsyncCallStackDepth({ maxDepth: 32 });
    let scriptSkipper = this._delegate.skipFiles();
    if (scriptSkipper) {
      // Note: here we assume that source container does only have a single thread.
      this._sourceContainer.initializeScriptSkipper(scriptSkipper);
      scriptSkipper.setBlackboxSender(this._cdp.Debugger);
    }
    this._pauseOnScheduledAsyncCall();

    this._dap.thread({
      reason: 'started',
      threadId: this.id
    });
  }

  refreshStackTrace() {
    if (this._pausedDetails)
      this._pausedDetails = this._createPausedDetails((this._pausedDetails as any)[kPausedEventSymbol]);
    this._onThreadResumed();
    this._onThreadPaused();
  }

  // It is important to produce debug console output in the same order as it happens
  // in the debuggee. Since we process any output asynchronously (e.g. retrieviing object
  // properties or loading async stack frames), we ensure the correct order using "output slots".
  //
  // Any method producing output should claim a slot synchronously when receiving the cdp message
  // producing this output, then run any processing to generate the actual output and call the slot:
  //
  //   const response = await cdp.Runtime.evaluate(...);
  //   const slot = this._claimOutputSlot();
  //   const output = await doSomeAsyncProcessing(response);
  //   slot(output);
  //
  _claimOutputSlot(): (payload?: Dap.OutputEventParams) => void {
    // TODO: should we serialize output between threads? For example, it may be important
    // when using postMessage between page a worker.
    const slot = this._serializedOutput;
    let callback: () => void;
    const result = async (payload?: Dap.OutputEventParams) => {
      await slot;
      if (payload) {
        const isClearConsole = payload.output === '\x1b[2J';
        const noop = isClearConsole && !this._consoleIsDirty;
        if (!noop) {
          this._dap.output(payload);
          this._consoleIsDirty = !isClearConsole;
        }
      }
      callback();
    };
    const p = new Promise<void>(f => callback = f);
    this._serializedOutput = slot.then(() => p);
    // Timeout to avoid blocking future slots if this one does stall.
    setTimeout(callback!, this._sourceContainer.sourceMapTimeouts().output);
    return result;
  }

  async _pauseOnScheduledAsyncCall(): Promise<void> {
    if (!scheduledPauseOnAsyncCall)
      return;
    await this._cdp.Debugger.pauseOnAsyncCall({parentStackTraceId: scheduledPauseOnAsyncCall});
  }

  _executionContextCreated(description: Cdp.Runtime.ExecutionContextDescription) {
    const context = new ExecutionContext(this, description);
    this._executionContexts.set(description.id, context);
  }

  _executionContextDestroyed(contextId: number) {
    const context = this._executionContexts.get(contextId);
    if (!context)
      return;
    this._executionContexts.delete(contextId);
  }

  _executionContextsCleared() {
    this._removeAllScripts();
    if (this._pausedDetails)
      this._onResumed();
    this._executionContexts.clear();
  }

  _ensureDebuggerEnabledAndRefreshDebuggerId() {
    // There is a bug in Chrome that does not retain debugger id
    // across cross-process navigations. Refresh it upon clearing contexts.
    this._cdp.Debugger.enable({}).then(response => {
      if (response)
        Thread._allThreadsByDebuggerId.set(response.debuggerId, this);
    });
  }

  _onResumed() {
    this._pausedDetails = undefined;
    this._pausedVariables = undefined;
    this._onThreadResumed();
  }

  dispose() {
    this._removeAllScripts();
    for (const [debuggerId, thread] of Thread._allThreadsByDebuggerId) {
      if (thread === this)
        Thread._allThreadsByDebuggerId.delete(debuggerId);
    }
    this._dap.thread({
      reason: 'exited',
      threadId: this.id
    });

    this._executionContextsCleared();
  }

  rawLocation(location: Cdp.Runtime.CallFrame | Cdp.Debugger.CallFrame | Cdp.Debugger.Location): RawLocation {
    // Note: cdp locations are 0-based, while ui locations are 1-based.
    if ((location as Cdp.Debugger.CallFrame).location) {
      const loc = location as Cdp.Debugger.CallFrame;
      return {
        url: loc.url,
        lineNumber: loc.location.lineNumber + 1,
        columnNumber: (loc.location.columnNumber || 0) + 1,
        scriptId: loc.location.scriptId
      };
    }
    const loc = location as (Cdp.Debugger.Location | Cdp.Runtime.CallFrame);
    return {
      url: (loc as Cdp.Runtime.CallFrame).url || '',
      lineNumber: loc.lineNumber + 1,
      columnNumber: (loc.columnNumber || 0) + 1,
      scriptId: loc.scriptId
    };
  }

  rawLocationToUiLocation(rawLocation: RawLocation): Promise<UiLocation | undefined> {
    const script = rawLocation.scriptId ? this._scripts.get(rawLocation.scriptId) : undefined;
    if (!script)
      return Promise.resolve(undefined);
    let {lineNumber, columnNumber} = rawToUiOffset(rawLocation, this.defaultScriptOffset());
    return this._sourceContainer.preferredUiLocation({
      lineNumber,
      columnNumber,
      source: script.source
    });
  }

  async renderDebuggerLocation(loc: Cdp.Debugger.Location): Promise<string> {
    const raw = this.rawLocation(loc);
    const ui = await this.rawLocationToUiLocation(raw);
    if (ui)
      return `@ ${await ui.source.prettyName()}:${ui.lineNumber}`;
    return `@ VM${raw.scriptId || 'XX'}:${raw.lineNumber}`;
  }

  async setPauseOnExceptionsState(state: PauseOnExceptionsState): Promise<void> {
    await this._cdp.Debugger.setPauseOnExceptions({ state });
  }

  async updateCustomBreakpoint(id: CustomBreakpointId, enabled: boolean): Promise<void> {
    if (!this._delegate.supportsCustomBreakpoints())
      return;
    const breakpoint = customBreakpoints().get(id);
    if (!breakpoint)
      return;
    // Do not fail for custom breakpoints, to account for
    // future changes in cdp vs stale breakpoints saved in the workspace.
    await breakpoint.apply(this._cdp, enabled);
  }

  _createPausedDetails(event: Cdp.Debugger.PausedEvent): PausedDetails {
    // When hitting breakpoint in compiled source, we ignore source maps during the stepping
    // sequence (or exceptions) until user resumes or hits another breakpoint-alike pause.
    // TODO: this does not work for async stepping just yet.
    const sameDebuggingSequence = event.reason === 'assert' || event.reason === 'exception' ||
        event.reason === 'promiseRejection' || event.reason === 'other' || event.reason === 'ambiguous';
    const hitAnyBreakpoint = !!(event.hitBreakpoints && event.hitBreakpoints.length);
    if (hitAnyBreakpoint || !sameDebuggingSequence)
      this._sourceContainer.clearDisabledSourceMaps();

    if (event.hitBreakpoints && this._sourceMapDisabler) {
      for (const sourceToDisable of this._sourceMapDisabler(event.hitBreakpoints))
        this._sourceContainer.disableSourceMapForSource(sourceToDisable);
    }

    const stackTrace =  this.launchConfig.showAsyncStacks
      ? StackTrace.fromDebugger(this, event.callFrames, event.asyncStackTrace, event.asyncStackTraceId)
      : StackTrace.fromDebugger(this, event.callFrames);
    switch (event.reason) {
      case 'assert': return {
        thread: this,
        stackTrace,
        reason: 'exception',
        description: localize('pause.assert', 'Paused on assert')
      };
      case 'debugCommand': return {
        thread: this,
        stackTrace,
        reason: 'pause',
        description: localize('pause.debugCommand', 'Paused on debug() call')
      };
      case 'DOM': return {
        thread: this,
        stackTrace,
        reason: 'data breakpoint',
        description: localize('pause.DomBreakpoint', 'Paused on DOM breakpoint')
      };
      case 'EventListener': return this._resolveEventListenerBreakpointDetails(stackTrace, event);
      case 'exception': return {
        thread: this,
        stackTrace,
        reason: 'exception',
        description: localize('pause.exception', 'Paused on exception'),
        exception: event.data as (Cdp.Runtime.RemoteObject | undefined)
      };
      case 'promiseRejection': return {
        thread: this,
        stackTrace,
        reason: 'exception',
        description: localize('pause.promiseRejection', 'Paused on promise rejection'),
        exception: event.data as (Cdp.Runtime.RemoteObject | undefined)
      };
      case 'instrumentation':
        if (event.data && event.data['scriptId']) {
          return {
            thread: this,
            stackTrace,
            reason: 'step',
            description: localize('pause.default', 'Paused')
          };
        }
        return {
          thread: this,
          stackTrace,
          reason: 'function breakpoint',
          description: localize('pause.instrumentation', 'Paused on instrumentation breakpoint')
        };
      case 'XHR': return {
        thread: this,
        stackTrace,
        reason: 'data breakpoint',
        description: localize('pause.xhr', 'Paused on XMLHttpRequest or fetch')
      };
      case 'OOM': return {
        thread: this,
        stackTrace,
        reason: 'exception',
        description: localize('pause.oom', 'Paused before Out Of Memory exception')
      };
      default:
        if (event.hitBreakpoints && event.hitBreakpoints.length) {
          return {
            thread: this,
            stackTrace,
            reason: 'breakpoint',
            description: localize('pause.breakpoint', 'Paused on breakpoint')
          };
        }
        return {
          thread: this,
          stackTrace,
          reason: 'step',
          description: localize('pause.default', 'Paused')
        };
    }
  }

  _resolveEventListenerBreakpointDetails(stackTrace: StackTrace, event: Cdp.Debugger.PausedEvent): PausedDetails {
    const data = event.data;
    const id = data ? (data['eventName'] || '') : '';
    const breakpoint = customBreakpoints().get(id);
    if (breakpoint) {
      const details = breakpoint.details(data!);
      return { thread: this, stackTrace, reason: 'function breakpoint', description: details.short, text: details.long };
    }
    return { thread: this, stackTrace, reason: 'function breakpoint', description: localize('pause.eventListener', 'Paused on event listener') };
  }

  async _onConsoleMessage(event: Cdp.Runtime.ConsoleAPICalledEvent): Promise<Dap.OutputEventParams | undefined> {
    switch (event.type) {
      case 'endGroup': return;
      case 'clear': return this._clearDebuggerConsole();
    }

    let stackTrace: StackTrace | undefined;
    let uiLocation: UiLocation | undefined;
    const isAssert = event.type === 'assert';
    const isError = event.type === 'error';
    if (event.stackTrace) {
      stackTrace = StackTrace.fromRuntime(this, event.stackTrace);
      const frames = await stackTrace.loadFrames(1);
      if (frames.length)
        uiLocation = await frames[0].uiLocation();
      if (!isError && event.type !== 'warning' && !isAssert && event.type !== 'trace')
        stackTrace = undefined;
    }

    let category: 'console' | 'stdout' | 'stderr' | 'telemetry' = 'stdout';
    if (isError || isAssert)
      category = 'stderr';
    if (event.type === 'warning')
      category = 'console';

    if (isAssert && event.args[0] && event.args[0].value === 'console.assert')
      event.args[0].value = localize('console.assert', 'Assertion failed');

    let messageText: string;
    if (event.type === 'table' && event.args.length && event.args[0].preview) {
      messageText = objectPreview.formatAsTable(event.args[0].preview);
    } else {
      const useMessageFormat = event.args.length > 1 && event.args[0].type === 'string';
      const formatString = useMessageFormat ? event.args[0].value as string : '';
      messageText = messageFormat.formatMessage(formatString, useMessageFormat ? event.args.slice(1) : event.args, objectPreview.messageFormatters);
    }

    const variablesReference = await this.replVariables.createVariableForOutput(messageText + '\n', event.args, stackTrace);
    return {
      category,
      output: '',
      variablesReference,
      source: uiLocation ? await uiLocation.source.toDap() : undefined,
      line: uiLocation ? uiLocation.lineNumber : undefined,
      column: uiLocation ? uiLocation.columnNumber : undefined,
    };
  }

  _clearDebuggerConsole(): Dap.OutputEventParams {
    return {
      category: 'console',
      output: '\x1b[2J',
    };
  }

  async _formatException(details: Cdp.Runtime.ExceptionDetails, prefix?: string): Promise<Dap.OutputEventParams | undefined> {
    const preview = details.exception ? objectPreview.previewException(details.exception) : { title: '' };
    let message = preview.title;
    if (!message.startsWith('Uncaught'))
      message = 'Uncaught ' + message;
    message = (prefix || '') + message;

    let stackTrace: StackTrace | undefined;
    let uiLocation: UiLocation | undefined;
    if (details.stackTrace)
      stackTrace = StackTrace.fromRuntime(this, details.stackTrace);
    if (stackTrace) {
      const frames = await stackTrace.loadFrames(1);
      if (frames.length)
        uiLocation = await frames[0].uiLocation();
    }

    const args = (details.exception && !preview.stackTrace) ? [details.exception] : [];
    let variablesReference = 0;
    if (stackTrace || args.length)
      variablesReference = await this.replVariables.createVariableForOutput(message, args, stackTrace);

    return {
      category: 'stderr',
      output: message,
      variablesReference,
      source: uiLocation ? await uiLocation.source.toDap() : undefined,
      line: uiLocation ? uiLocation.lineNumber : undefined,
      column: uiLocation ? uiLocation.columnNumber : undefined,
    };
  }

  scriptsFromSource(source: Source): Set<Script> {
    return (source as any)[kScriptsSymbol] || new Set();
  }

  _removeAllScripts() {
    const scripts = Array.from(this._scripts.values());
    this._scripts.clear();
    this._scriptSources.clear();
    for (const script of scripts) {
      const set = (script.source as any)[kScriptsSymbol];
      set.delete(script);
      if (!set.size)
        this._sourceContainer.removeSource(script.source);
    }
  }

  _onScriptParsed(event: Cdp.Debugger.ScriptParsedEvent) {
    if (event.url)
      event.url = this._delegate.scriptUrlToUrl(event.url);

    let urlHashMap = this._scriptSources.get(event.url);
    if (!urlHashMap) {
      urlHashMap = new Map();
      this._scriptSources.set(event.url, urlHashMap);
    }

    let source: Source | undefined;
    if (event.url && event.hash && urlHashMap)
      source = urlHashMap.get(event.hash);

    if (!source) {
      const contentGetter = async () => {
        const response = await this._cdp.Debugger.getScriptSource({ scriptId: event.scriptId });
        return response ? response.scriptSource : undefined;
      };
      const inlineSourceOffset = (event.startLine || event.startColumn)
        ? { lineOffset: event.startLine, columnOffset: event.startColumn }
        : undefined;
      let resolvedSourceMapUrl: string | undefined;
      if (event.sourceMapURL && this.launchConfig.sourceMaps) {
        // Note: we should in theory refetch source maps with relative urls, if the base url has changed,
        // but in practice that usually means new scripts with new source maps anyway.
        resolvedSourceMapUrl = event.url && urlUtils.completeUrl(event.url, event.sourceMapURL);
        if (!resolvedSourceMapUrl)
          errors.reportToConsole(this._dap, `Could not load source map from ${event.sourceMapURL}`);
      }

      const hash = this._delegate.shouldCheckContentHash() ? event.hash : undefined;
      source = this._sourceContainer.addSource(event.url, contentGetter, resolvedSourceMapUrl, inlineSourceOffset, hash);
      urlHashMap.set(event.hash, source);
    }

    const script = { url: event.url, scriptId: event.scriptId, source, hash: event.hash };
    this._scripts.set(event.scriptId, script);
    if (!(source as any)[kScriptsSymbol])
      (source as any)[kScriptsSymbol] = new Set();
    (source as any)[kScriptsSymbol].add(script);

    if (!this._pauseOnSourceMapBreakpointId && event.sourceMapURL) {
      // If we won't pause before executing this script, try to load source map
      // and set breakpoints as soon as possible. This is still racy against the script execution,
      // but better than nothing.
      this._sourceContainer.waitForSourceMapSources(source).then(sources => {
        if (sources.length && this._scriptWithSourceMapHandler)
          this._scriptWithSourceMapHandler(script, sources);
      });
    }
  }

  // Wait for source map to load and set all breakpoints in this particular script.
  async _handleSourceMapPause(scriptId: string) {
    this._pausedForSourceMapScriptId = scriptId;
    const script = this._scripts.get(scriptId);
    if (script) {
      const timeout = this._sourceContainer.sourceMapTimeouts().scriptPaused;
      const sources = await Promise.race([
        this._sourceContainer.waitForSourceMapSources(script.source),
        // Make typescript happy by resolving with empty array.
        new Promise<Source[]>(f => setTimeout(() => f([]), timeout))
      ]);
      if (sources && this._scriptWithSourceMapHandler)
        await this._scriptWithSourceMapHandler(script, sources);
    }
    console.assert(this._pausedForSourceMapScriptId === scriptId);
    this._pausedForSourceMapScriptId = undefined;
  }

  async _revealObject(object: Cdp.Runtime.RemoteObject) {
    if (object.type !== 'function')
      return;
    const response = await this._cdp.Runtime.getProperties({
      objectId: object.objectId!,
      ownProperties: true
    });
    if (!response)
      return;
    for (const p of response.internalProperties || []) {
      if (p.name !== '[[FunctionLocation]]' || !p.value || p.value.subtype as string !== 'internal#location')
        continue;
      const uiLocation = await this.rawLocationToUiLocation(this.rawLocation(p.value.value as Cdp.Debugger.Location));
      if (uiLocation)
        this._sourceContainer.revealUiLocation(uiLocation);
      break;
    }
  }

  async _copyObjectToClipboard(object: Cdp.Runtime.RemoteObject) {
    if (!object.objectId) {
      this._dap.copyRequested({ text: objectPreview.previewRemoteObject(object, 'copy') });
      return;
    }

    const toStringForClipboard = `
      function toStringForClipboard(subtype) {
        if (subtype === 'node')
          return this.outerHTML;
        if (subtype && typeof this === 'undefined')
          return subtype + '';
        try {
          return JSON.stringify(this, null, '  ');
        } catch (e) {
          return '' + this;
        }
      }
    `;

    const response = await this.cdp().Runtime.callFunctionOn({
      objectId: object.objectId,
      functionDeclaration: toStringForClipboard,
      arguments: [{value: object.subtype}],
      silent: true,
      returnByValue: true
    });
    if (response && response.result)
      this._dap.copyRequested({ text: String(response.result.value) });
    this.cdp().Runtime.releaseObject({objectId: object.objectId});
  }

  async _queryObjects(prototype: Cdp.Runtime.RemoteObject) {
    const slot = this._claimOutputSlot();
    if (!prototype.objectId)
      return slot();
    const response = await this.cdp().Runtime.queryObjects({prototypeObjectId: prototype.objectId, objectGroup: 'console'});
    await this.cdp().Runtime.releaseObject({objectId: prototype.objectId});
    if (!response)
      return slot();

    const withPreview = await this.cdp().Runtime.callFunctionOn({
      functionDeclaration: 'function() { return this; }',
      objectId: response.objects.objectId,
      objectGroup: 'console',
      generatePreview: true
    });
    if (!withPreview)
      return slot();

    const text = '\x1b[32mobjects: ' + objectPreview.previewRemoteObject(withPreview.result, 'repl') + '\x1b[0m';
    const variablesReference = await this.replVariables.createVariableForOutput(text, [withPreview.result]) || 0;
    const output = {
      category: 'stdout' as 'stdout',
      output: '',
      variablesReference
    }
    slot(output);
  }

  _onThreadPaused() {
    const details = this.pausedDetails()!;
    this._dap.stopped({
      reason: details.reason,
      description: details.description,
      threadId: this.id,
      text: details.text,
      allThreadsStopped: false
    });
  }

  _onThreadResumed() {
    this._dap.continued({
      threadId: this.id,
      allThreadsContinued: false
    });
  }

  async setScriptSourceMapHandler(handler?: ScriptWithSourceMapHandler): Promise<void> {
    if (this._scriptWithSourceMapHandler === handler)
      return;
    this._scriptWithSourceMapHandler = handler;
    const needsPause = this._sourceContainer.sourceMapTimeouts().scriptPaused && this._scriptWithSourceMapHandler;
    if (needsPause && !this._pauseOnSourceMapBreakpointId) {
      const result = await this._cdp.Debugger.setInstrumentationBreakpoint({ instrumentation: 'beforeScriptWithSourceMapExecution' });
      this._pauseOnSourceMapBreakpointId = result ? result.breakpointId : undefined;
    } else if (!needsPause && this._pauseOnSourceMapBreakpointId) {
      const breakpointId = this._pauseOnSourceMapBreakpointId;
      this._pauseOnSourceMapBreakpointId = undefined;
      await this._cdp.Debugger.removeBreakpoint({breakpointId});
    }
  }

  setSourceMapDisabler(sourceMapDisabler?: SourceMapDisabler) {
    this._sourceMapDisabler = sourceMapDisabler;
  }

  static threadForDebuggerId(debuggerId: Cdp.Runtime.UniqueDebuggerId): Thread | undefined {
    return Thread._allThreadsByDebuggerId.get(debuggerId);
  }
};

const kScriptsSymbol = Symbol('script');
const kPausedEventSymbol = Symbol('pausedEvent');

let scheduledPauseOnAsyncCall: Cdp.Runtime.StackTraceId | undefined;<|MERGE_RESOLUTION|>--- conflicted
+++ resolved
@@ -60,12 +60,8 @@
   defaultScriptOffset(): InlineScriptOffset | undefined;
   scriptUrlToUrl(url: string): string;
   executionContextName(description: Cdp.Runtime.ExecutionContextDescription): string;
-<<<<<<< HEAD
   skipFiles(): ScriptSkipper | undefined;
-=======
-  blackboxPattern(): string | undefined;
   initialize(): Promise<void>
->>>>>>> 26be5ba5
 }
 
 export type ScriptWithSourceMapHandler = (script: Script, sources: Source[]) => Promise<void>;
