/*---------------------------------------------------------------------------------------------
 *  Copyright (c) Microsoft Corporation. All rights reserved.
 *  Licensed under the MIT License. See License.txt in the project root for license information.
 *--------------------------------------------------------------------------------------------*/

import { MarkdownString } from 'vscode';

/**
 * This is the place for API experiments and proposals.
 * These API are NOT stable and subject to change. They are only available in the Insiders
 * distribution and CANNOT be used in published extensions.
 *
 * To test these API in local environment:
 * - Use Insiders release of VS Code.
 * - Add `"enableProposedApi": true` to your package.json.
 * - Copy this file to your project.
 */

declare module 'vscode' {

	// #region auth provider: https://github.com/microsoft/vscode/issues/88309

	export class AuthenticationSession {
		/**
		 * The identifier of the authentication session.
		 */
		readonly id: string;

		/**
		 * The access token.
		 */
		readonly accessToken: string;

		/**
		 * The account associated with the session.
		 */
		readonly account: AuthenticationSessionAccountInformation;

		/**
		 * The permissions granted by the session's access token. Available scopes
		 * are defined by the authentication provider.
		 */
		readonly scopes: ReadonlyArray<string>;
<<<<<<< HEAD

		constructor(id: string, accessToken: string, account: AuthenticationSessionAccountInformation, scopes: string[]);
	}

	/**
	 * The information of an account associated with an authentication session.
	 */
	export interface AuthenticationSessionAccountInformation {
		/**
		 * The human-readable name of the account.
		 */
		readonly label: string;

=======

		constructor(id: string, accessToken: string, account: AuthenticationSessionAccountInformation, scopes: string[]);
	}

	/**
	 * The information of an account associated with an authentication session.
	 */
	export interface AuthenticationSessionAccountInformation {
		/**
		 * The human-readable name of the account.
		 */
		readonly displayName: string;

>>>>>>> e5356ab0
		/**
		 * The unique identifier of the account.
		 */
		readonly id: string;
	}

	/**
	 * An [event](#Event) which fires when an [AuthenticationProvider](#AuthenticationProvider) is added or removed.
	 */
	export interface AuthenticationProvidersChangeEvent {
		/**
		 * The ids of the [authenticationProvider](#AuthenticationProvider)s that have been added.
		 */
		readonly added: ReadonlyArray<string>;

		/**
		 * The ids of the [authenticationProvider](#AuthenticationProvider)s that have been removed.
		 */
		readonly removed: ReadonlyArray<string>;
	}

	/**
	 * Options to be used when getting a session from an [AuthenticationProvider](#AuthenticationProvider).
	 */
	export interface AuthenticationGetSessionOptions {
		/**
		 *  Whether login should be performed if there is no matching session. Defaults to false.
		 */
		createIfNone?: boolean;

		/**
		 * Whether the existing user session preference should be cleared. Set to allow the user to switch accounts.
		 * Defaults to false.
		 */
		clearSessionPreference?: boolean;
	}

	/**
	* An [event](#Event) which fires when an [AuthenticationSession](#AuthenticationSession) is added, removed, or changed.
	*/
	export interface AuthenticationSessionsChangeEvent {
		/**
		 * The ids of the [AuthenticationSession](#AuthenticationSession)s that have been added.
		*/
		readonly added: ReadonlyArray<string>;

		/**
		 * The ids of the [AuthenticationSession](#AuthenticationSession)s that have been removed.
		 */
		readonly removed: ReadonlyArray<string>;

		/**
		 * The ids of the [AuthenticationSession](#AuthenticationSession)s that have been changed.
		 */
		readonly changed: ReadonlyArray<string>;
	}

	/**
	 * **WARNING** When writing an AuthenticationProvider, `id` should be treated as part of your extension's
	 * API, changing it is a breaking change for all extensions relying on the provider. The id is
	 * treated case-sensitively.
	 */
	export interface AuthenticationProvider {
		/**
		 * Used as an identifier for extensions trying to work with a particular
		 * provider: 'microsoft', 'github', etc. id must be unique, registering
		 * another provider with the same id will fail.
		 */
		readonly id: string;

		/**
		 * The human-readable name of the provider.
		 */
		readonly label: string;

		/**
		 * Whether it is possible to be signed into multiple accounts at once with this provider
		*/
		readonly supportsMultipleAccounts: boolean;

		/**
		 * An [event](#Event) which fires when the array of sessions has changed, or data
		 * within a session has changed.
		 */
		readonly onDidChangeSessions: Event<AuthenticationSessionsChangeEvent>;

		/**
		 * Returns an array of current sessions.
		 */
		getSessions(): Thenable<ReadonlyArray<AuthenticationSession>>;

		/**
		 * Prompts a user to login.
		 */
		login(scopes: string[]): Thenable<AuthenticationSession>;

		/**
		 * Removes the session corresponding to session id.
		 * @param sessionId The session id to log out of
		 */
		logout(sessionId: string): Thenable<void>;
	}

	export namespace authentication {
		/**
		 * Register an authentication provider.
		 *
		 * There can only be one provider per id and an error is being thrown when an id
		 * has already been used by another provider.
		 *
		 * @param provider The authentication provider provider.
		 * @return A [disposable](#Disposable) that unregisters this provider when being disposed.
		 */
		export function registerAuthenticationProvider(provider: AuthenticationProvider): Disposable;

		/**
		 * Fires with the provider id that was registered or unregistered.
		 */
		export const onDidChangeAuthenticationProviders: Event<AuthenticationProvidersChangeEvent>;

		/**
		 * @deprecated
		 * The ids of the currently registered authentication providers.
		 * @returns An array of the ids of authentication providers that are currently registered.
		 */
		export function getProviderIds(): Thenable<ReadonlyArray<string>>;

		/**
		 * An array of the ids of authentication providers that are currently registered.
		 */
		export const providerIds: ReadonlyArray<string>;

		/**
		 * Returns whether a provider has any sessions matching the requested scopes. This request
		 * is transparent to the user, no UI is shown. Rejects if a provider with providerId is not
		 * registered.
		 * @param providerId The id of the provider
		 * @param scopes A list of scopes representing the permissions requested. These are dependent on the authentication
		 * provider
		 * @returns A thenable that resolve to whether the provider has sessions with the requested scopes.
		 */
		export function hasSessions(providerId: string, scopes: string[]): Thenable<boolean>;

		/**
		 * Get an authentication session matching the desired scopes. Rejects if a provider with providerId is not
		 * registered, or if the user does not consent to sharing authentication information with
		 * the extension. If there are multiple sessions with the same scopes, the user will be shown a
		 * quickpick to select which account they would like to use.
		 * @param providerId The id of the provider to use
		 * @param scopes A list of scopes representing the permissions requested. These are dependent on the authentication provider
		 * @param options The [getSessionOptions](#GetSessionOptions) to use
		 * @returns A thenable that resolves to an authentication session
		 */
		export function getSession(providerId: string, scopes: string[], options: AuthenticationGetSessionOptions & { createIfNone: true }): Thenable<AuthenticationSession>;

		/**
		 * Get an authentication session matching the desired scopes. Rejects if a provider with providerId is not
		 * registered, or if the user does not consent to sharing authentication information with
		 * the extension. If there are multiple sessions with the same scopes, the user will be shown a
		 * quickpick to select which account they would like to use.
		 * @param providerId The id of the provider to use
		 * @param scopes A list of scopes representing the permissions requested. These are dependent on the authentication provider
		 * @param options The [getSessionOptions](#GetSessionOptions) to use
		 * @returns A thenable that resolves to an authentication session if available, or undefined if there are no sessions
		 */
		export function getSession(providerId: string, scopes: string[], options: AuthenticationGetSessionOptions): Thenable<AuthenticationSession | undefined>;

		/**
		 * @deprecated
		* Logout of a specific session.
		* @param providerId The id of the provider to use
		* @param sessionId The session id to remove
		* provider
		*/
		export function logout(providerId: string, sessionId: string): Thenable<void>;

		/**
		* An [event](#Event) which fires when the array of sessions has changed, or data
		* within a session has changed for a provider. Fires with the ids of the providers
		* that have had session data change.
		*/
		export const onDidChangeSessions: Event<{ [providerId: string]: AuthenticationSessionsChangeEvent; }>;
	}

	//#endregion

	//#region @alexdima - resolvers

	export interface RemoteAuthorityResolverContext {
		resolveAttempt: number;
	}

	export class ResolvedAuthority {
		readonly host: string;
		readonly port: number;

		constructor(host: string, port: number);
	}

	export interface ResolvedOptions {
		extensionHostEnv?: { [key: string]: string | null; };
	}

	export interface TunnelOptions {
		remoteAddress: { port: number, host: string; };
		// The desired local port. If this port can't be used, then another will be chosen.
		localAddressPort?: number;
		label?: string;
	}

	export interface TunnelDescription {
		remoteAddress: { port: number, host: string; };
		//The complete local address(ex. localhost:1234)
		localAddress: { port: number, host: string; } | string;
	}

	export interface Tunnel extends TunnelDescription {
		// Implementers of Tunnel should fire onDidDispose when dispose is called.
		onDidDispose: Event<void>;
		dispose(): void;
	}

	/**
	 * Used as part of the ResolverResult if the extension has any candidate,
	 * published, or forwarded ports.
	 */
	export interface TunnelInformation {
		/**
		 * Tunnels that are detected by the extension. The remotePort is used for display purposes.
		 * The localAddress should be the complete local address (ex. localhost:1234) for connecting to the port. Tunnels provided through
		 * detected are read-only from the forwarded ports UI.
		 */
		environmentTunnels?: TunnelDescription[];

	}

	export type ResolverResult = ResolvedAuthority & ResolvedOptions & TunnelInformation;

	export class RemoteAuthorityResolverError extends Error {
		static NotAvailable(message?: string, handled?: boolean): RemoteAuthorityResolverError;
		static TemporarilyNotAvailable(message?: string): RemoteAuthorityResolverError;

		constructor(message?: string);
	}

	export interface RemoteAuthorityResolver {
		resolve(authority: string, context: RemoteAuthorityResolverContext): ResolverResult | Thenable<ResolverResult>;
		/**
		 * Can be optionally implemented if the extension can forward ports better than the core.
		 * When not implemented, the core will use its default forwarding logic.
		 * When implemented, the core will use this to forward ports.
		 */
		tunnelFactory?: (tunnelOptions: TunnelOptions) => Thenable<Tunnel> | undefined;

		/**
		 * Provides filtering for candidate ports.
		 */
		showCandidatePort?: (host: string, port: number, detail: string) => Thenable<boolean>;
	}

	export namespace workspace {
		/**
		 * Forwards a port. If the current resolver implements RemoteAuthorityResolver:forwardPort then that will be used to make the tunnel.
		 * By default, openTunnel only support localhost; however, RemoteAuthorityResolver:tunnelFactory can be used to support other ips.
		 * @param tunnelOptions The `localPort` is a suggestion only. If that port is not available another will be chosen.
		 */
		export function openTunnel(tunnelOptions: TunnelOptions): Thenable<Tunnel>;

		/**
		 * Gets an array of the currently available tunnels. This does not include environment tunnels, only tunnels that have been created by the user.
		 * Note that these are of type TunnelDescription and cannot be disposed.
		 */
		export let tunnels: Thenable<TunnelDescription[]>;

		/**
		 * Fired when the list of tunnels has changed.
		 */
		export const onDidChangeTunnels: Event<void>;
	}

	export interface ResourceLabelFormatter {
		scheme: string;
		authority?: string;
		formatting: ResourceLabelFormatting;
	}

	export interface ResourceLabelFormatting {
		label: string; // myLabel:/${path}
		// TODO@isidorn
		// eslint-disable-next-line vscode-dts-literal-or-types
		separator: '/' | '\\' | '';
		tildify?: boolean;
		normalizeDriveLetter?: boolean;
		workspaceSuffix?: string;
		authorityPrefix?: string;
	}

	export namespace workspace {
		export function registerRemoteAuthorityResolver(authorityPrefix: string, resolver: RemoteAuthorityResolver): Disposable;
		export function registerResourceLabelFormatter(formatter: ResourceLabelFormatter): Disposable;
	}

	//#endregion

	//#region editor insets: https://github.com/microsoft/vscode/issues/85682

	export interface WebviewEditorInset {
		readonly editor: TextEditor;
		readonly line: number;
		readonly height: number;
		readonly webview: Webview;
		readonly onDidDispose: Event<void>;
		dispose(): void;
	}

	export namespace window {
		export function createWebviewTextEditorInset(editor: TextEditor, line: number, height: number, options?: WebviewOptions): WebviewEditorInset;
	}

	//#endregion

	//#region read/write in chunks: https://github.com/microsoft/vscode/issues/84515

	export interface FileSystemProvider {
		open?(resource: Uri, options: { create: boolean; }): number | Thenable<number>;
		close?(fd: number): void | Thenable<void>;
		read?(fd: number, pos: number, data: Uint8Array, offset: number, length: number): number | Thenable<number>;
		write?(fd: number, pos: number, data: Uint8Array, offset: number, length: number): number | Thenable<number>;
	}

	//#endregion

	//#region TextSearchProvider: https://github.com/microsoft/vscode/issues/59921

	/**
	 * The parameters of a query for text search.
	 */
	export interface TextSearchQuery {
		/**
		 * The text pattern to search for.
		 */
		pattern: string;

		/**
		 * Whether or not `pattern` should match multiple lines of text.
		 */
		isMultiline?: boolean;

		/**
		 * Whether or not `pattern` should be interpreted as a regular expression.
		 */
		isRegExp?: boolean;

		/**
		 * Whether or not the search should be case-sensitive.
		 */
		isCaseSensitive?: boolean;

		/**
		 * Whether or not to search for whole word matches only.
		 */
		isWordMatch?: boolean;
	}

	/**
	 * A file glob pattern to match file paths against.
	 * TODO@roblourens merge this with the GlobPattern docs/definition in vscode.d.ts.
	 * @see [GlobPattern](#GlobPattern)
	 */
	export type GlobString = string;

	/**
	 * Options common to file and text search
	 */
	export interface SearchOptions {
		/**
		 * The root folder to search within.
		 */
		folder: Uri;

		/**
		 * Files that match an `includes` glob pattern should be included in the search.
		 */
		includes: GlobString[];

		/**
		 * Files that match an `excludes` glob pattern should be excluded from the search.
		 */
		excludes: GlobString[];

		/**
		 * Whether external files that exclude files, like .gitignore, should be respected.
		 * See the vscode setting `"search.useIgnoreFiles"`.
		 */
		useIgnoreFiles: boolean;

		/**
		 * Whether symlinks should be followed while searching.
		 * See the vscode setting `"search.followSymlinks"`.
		 */
		followSymlinks: boolean;

		/**
		 * Whether global files that exclude files, like .gitignore, should be respected.
		 * See the vscode setting `"search.useGlobalIgnoreFiles"`.
		 */
		useGlobalIgnoreFiles: boolean;
	}

	/**
	 * Options to specify the size of the result text preview.
	 * These options don't affect the size of the match itself, just the amount of preview text.
	 */
	export interface TextSearchPreviewOptions {
		/**
		 * The maximum number of lines in the preview.
		 * Only search providers that support multiline search will ever return more than one line in the match.
		 */
		matchLines: number;

		/**
		 * The maximum number of characters included per line.
		 */
		charsPerLine: number;
	}

	/**
	 * Options that apply to text search.
	 */
	export interface TextSearchOptions extends SearchOptions {
		/**
		 * The maximum number of results to be returned.
		 */
		maxResults: number;

		/**
		 * Options to specify the size of the result text preview.
		 */
		previewOptions?: TextSearchPreviewOptions;

		/**
		 * Exclude files larger than `maxFileSize` in bytes.
		 */
		maxFileSize?: number;

		/**
		 * Interpret files using this encoding.
		 * See the vscode setting `"files.encoding"`
		 */
		encoding?: string;

		/**
		 * Number of lines of context to include before each match.
		 */
		beforeContext?: number;

		/**
		 * Number of lines of context to include after each match.
		 */
		afterContext?: number;
	}

	/**
	 * Information collected when text search is complete.
	 */
	export interface TextSearchComplete {
		/**
		 * Whether the search hit the limit on the maximum number of search results.
		 * `maxResults` on [`TextSearchOptions`](#TextSearchOptions) specifies the max number of results.
		 * - If exactly that number of matches exist, this should be false.
		 * - If `maxResults` matches are returned and more exist, this should be true.
		 * - If search hits an internal limit which is less than `maxResults`, this should be true.
		 */
		limitHit?: boolean;
	}

	/**
	 * A preview of the text result.
	 */
	export interface TextSearchMatchPreview {
		/**
		 * The matching lines of text, or a portion of the matching line that contains the match.
		 */
		text: string;

		/**
		 * The Range within `text` corresponding to the text of the match.
		 * The number of matches must match the TextSearchMatch's range property.
		 */
		matches: Range | Range[];
	}

	/**
	 * A match from a text search
	 */
	export interface TextSearchMatch {
		/**
		 * The uri for the matching document.
		 */
		uri: Uri;

		/**
		 * The range of the match within the document, or multiple ranges for multiple matches.
		 */
		ranges: Range | Range[];

		/**
		 * A preview of the text match.
		 */
		preview: TextSearchMatchPreview;
	}

	/**
	 * A line of context surrounding a TextSearchMatch.
	 */
	export interface TextSearchContext {
		/**
		 * The uri for the matching document.
		 */
		uri: Uri;

		/**
		 * One line of text.
		 * previewOptions.charsPerLine applies to this
		 */
		text: string;

		/**
		 * The line number of this line of context.
		 */
		lineNumber: number;
	}

	export type TextSearchResult = TextSearchMatch | TextSearchContext;

	/**
	 * A TextSearchProvider provides search results for text results inside files in the workspace.
	 */
	export interface TextSearchProvider {
		/**
		 * Provide results that match the given text pattern.
		 * @param query The parameters for this query.
		 * @param options A set of options to consider while searching.
		 * @param progress A progress callback that must be invoked for all results.
		 * @param token A cancellation token.
		 */
		provideTextSearchResults(query: TextSearchQuery, options: TextSearchOptions, progress: Progress<TextSearchResult>, token: CancellationToken): ProviderResult<TextSearchComplete>;
	}

	//#endregion

	//#region FileSearchProvider: https://github.com/microsoft/vscode/issues/73524

	/**
	 * The parameters of a query for file search.
	 */
	export interface FileSearchQuery {
		/**
		 * The search pattern to match against file paths.
		 */
		pattern: string;
	}

	/**
	 * Options that apply to file search.
	 */
	export interface FileSearchOptions extends SearchOptions {
		/**
		 * The maximum number of results to be returned.
		 */
		maxResults?: number;

		/**
		 * A CancellationToken that represents the session for this search query. If the provider chooses to, this object can be used as the key for a cache,
		 * and searches with the same session object can search the same cache. When the token is cancelled, the session is complete and the cache can be cleared.
		 */
		session?: CancellationToken;
	}

	/**
	 * A FileSearchProvider provides search results for files in the given folder that match a query string. It can be invoked by quickopen or other extensions.
	 *
	 * A FileSearchProvider is the more powerful of two ways to implement file search in VS Code. Use a FileSearchProvider if you wish to search within a folder for
	 * all files that match the user's query.
	 *
	 * The FileSearchProvider will be invoked on every keypress in quickopen. When `workspace.findFiles` is called, it will be invoked with an empty query string,
	 * and in that case, every file in the folder should be returned.
	 */
	export interface FileSearchProvider {
		/**
		 * Provide the set of files that match a certain file path pattern.
		 * @param query The parameters for this query.
		 * @param options A set of options to consider while searching files.
		 * @param token A cancellation token.
		 */
		provideFileSearchResults(query: FileSearchQuery, options: FileSearchOptions, token: CancellationToken): ProviderResult<Uri[]>;
	}

	export namespace workspace {
		/**
		 * Register a search provider.
		 *
		 * Only one provider can be registered per scheme.
		 *
		 * @param scheme The provider will be invoked for workspace folders that have this file scheme.
		 * @param provider The provider.
		 * @return A [disposable](#Disposable) that unregisters this provider when being disposed.
		 */
		export function registerFileSearchProvider(scheme: string, provider: FileSearchProvider): Disposable;

		/**
		 * Register a text search provider.
		 *
		 * Only one provider can be registered per scheme.
		 *
		 * @param scheme The provider will be invoked for workspace folders that have this file scheme.
		 * @param provider The provider.
		 * @return A [disposable](#Disposable) that unregisters this provider when being disposed.
		 */
		export function registerTextSearchProvider(scheme: string, provider: TextSearchProvider): Disposable;
	}

	//#endregion

	//#region findTextInFiles: https://github.com/microsoft/vscode/issues/59924

	/**
	 * Options that can be set on a findTextInFiles search.
	 */
	export interface FindTextInFilesOptions {
		/**
		 * A [glob pattern](#GlobPattern) that defines the files to search for. The glob pattern
		 * will be matched against the file paths of files relative to their workspace. Use a [relative pattern](#RelativePattern)
		 * to restrict the search results to a [workspace folder](#WorkspaceFolder).
		 */
		include?: GlobPattern;

		/**
		 * A [glob pattern](#GlobPattern) that defines files and folders to exclude. The glob pattern
		 * will be matched against the file paths of resulting matches relative to their workspace. When `undefined`, default excludes will
		 * apply.
		 */
		exclude?: GlobPattern;

		/**
		 * Whether to use the default and user-configured excludes. Defaults to true.
		 */
		useDefaultExcludes?: boolean;

		/**
		 * The maximum number of results to search for
		 */
		maxResults?: number;

		/**
		 * Whether external files that exclude files, like .gitignore, should be respected.
		 * See the vscode setting `"search.useIgnoreFiles"`.
		 */
		useIgnoreFiles?: boolean;

		/**
		 * Whether global files that exclude files, like .gitignore, should be respected.
		 * See the vscode setting `"search.useGlobalIgnoreFiles"`.
		 */
		useGlobalIgnoreFiles?: boolean;

		/**
		 * Whether symlinks should be followed while searching.
		 * See the vscode setting `"search.followSymlinks"`.
		 */
		followSymlinks?: boolean;

		/**
		 * Interpret files using this encoding.
		 * See the vscode setting `"files.encoding"`
		 */
		encoding?: string;

		/**
		 * Options to specify the size of the result text preview.
		 */
		previewOptions?: TextSearchPreviewOptions;

		/**
		 * Number of lines of context to include before each match.
		 */
		beforeContext?: number;

		/**
		 * Number of lines of context to include after each match.
		 */
		afterContext?: number;
	}

	export namespace workspace {
		/**
		 * Search text in files across all [workspace folders](#workspace.workspaceFolders) in the workspace.
		 * @param query The query parameters for the search - the search string, whether it's case-sensitive, or a regex, or matches whole words.
		 * @param callback A callback, called for each result
		 * @param token A token that can be used to signal cancellation to the underlying search engine.
		 * @return A thenable that resolves when the search is complete.
		 */
		export function findTextInFiles(query: TextSearchQuery, callback: (result: TextSearchResult) => void, token?: CancellationToken): Thenable<TextSearchComplete>;

		/**
		 * Search text in files across all [workspace folders](#workspace.workspaceFolders) in the workspace.
		 * @param query The query parameters for the search - the search string, whether it's case-sensitive, or a regex, or matches whole words.
		 * @param options An optional set of query options. Include and exclude patterns, maxResults, etc.
		 * @param callback A callback, called for each result
		 * @param token A token that can be used to signal cancellation to the underlying search engine.
		 * @return A thenable that resolves when the search is complete.
		 */
		export function findTextInFiles(query: TextSearchQuery, options: FindTextInFilesOptions, callback: (result: TextSearchResult) => void, token?: CancellationToken): Thenable<TextSearchComplete>;
	}

	//#endregion

	//#region diff command: https://github.com/microsoft/vscode/issues/84899

	/**
	 * The contiguous set of modified lines in a diff.
	 */
	export interface LineChange {
		readonly originalStartLineNumber: number;
		readonly originalEndLineNumber: number;
		readonly modifiedStartLineNumber: number;
		readonly modifiedEndLineNumber: number;
	}

	export namespace commands {

		/**
		 * Registers a diff information command that can be invoked via a keyboard shortcut,
		 * a menu item, an action, or directly.
		 *
		 * Diff information commands are different from ordinary [commands](#commands.registerCommand) as
		 * they only execute when there is an active diff editor when the command is called, and the diff
		 * information has been computed. Also, the command handler of an editor command has access to
		 * the diff information.
		 *
		 * @param command A unique identifier for the command.
		 * @param callback A command handler function with access to the [diff information](#LineChange).
		 * @param thisArg The `this` context used when invoking the handler function.
		 * @return Disposable which unregisters this command on disposal.
		 */
		export function registerDiffInformationCommand(command: string, callback: (diff: LineChange[], ...args: any[]) => any, thisArg?: any): Disposable;
	}

	//#endregion

	//#region file-decorations: https://github.com/microsoft/vscode/issues/54938

	export class Decoration {
		letter?: string;
		title?: string;
		color?: ThemeColor;
		priority?: number;
		bubble?: boolean;
	}

	export interface DecorationProvider {
		onDidChangeDecorations: Event<undefined | Uri | Uri[]>;
		provideDecoration(uri: Uri, token: CancellationToken): ProviderResult<Decoration>;
	}

	export namespace window {
		export function registerDecorationProvider(provider: DecorationProvider): Disposable;
	}

	//#endregion

	//#region debug

	export interface DebugSessionOptions {
		/**
		 * Controls whether this session should run without debugging, thus ignoring breakpoints.
		 * When this property is not specified, the value from the parent session (if there is one) is used.
		 */
		noDebug?: boolean;

		/**
		 * Controls if the debug session's parent session is shown in the CALL STACK view even if it has only a single child.
		 * By default, the debug session will never hide its parent.
		 * If compact is true, debug sessions with a single child are hidden in the CALL STACK view to make the tree more compact.
		 */
		compact?: boolean;
	}

	// deprecated debug API

	export interface DebugConfigurationProvider {
		/**
		 * Deprecated, use DebugAdapterDescriptorFactory.provideDebugAdapter instead.
		 * @deprecated Use DebugAdapterDescriptorFactory.createDebugAdapterDescriptor instead
		 */
		debugAdapterExecutable?(folder: WorkspaceFolder | undefined, token?: CancellationToken): ProviderResult<DebugAdapterExecutable>;
	}

	//#endregion

	//#region LogLevel: https://github.com/microsoft/vscode/issues/85992

	/**
	 * @deprecated DO NOT USE, will be removed
	 */
	export enum LogLevel {
		Trace = 1,
		Debug = 2,
		Info = 3,
		Warning = 4,
		Error = 5,
		Critical = 6,
		Off = 7
	}

	export namespace env {
		/**
		 * @deprecated DO NOT USE, will be removed
		 */
		export const logLevel: LogLevel;

		/**
		 * @deprecated DO NOT USE, will be removed
		 */
		export const onDidChangeLogLevel: Event<LogLevel>;
	}

	//#endregion

	//#region @joaomoreno: SCM validation

	/**
	 * Represents the validation type of the Source Control input.
	 */
	export enum SourceControlInputBoxValidationType {

		/**
		 * Something not allowed by the rules of a language or other means.
		 */
		Error = 0,

		/**
		 * Something suspicious but allowed.
		 */
		Warning = 1,

		/**
		 * Something to inform about but not a problem.
		 */
		Information = 2
	}

	export interface SourceControlInputBoxValidation {

		/**
		 * The validation message to display.
		 */
		readonly message: string;

		/**
		 * The validation type.
		 */
		readonly type: SourceControlInputBoxValidationType;
	}

	/**
	 * Represents the input box in the Source Control viewlet.
	 */
	export interface SourceControlInputBox {

		/**
		 * A validation function for the input box. It's possible to change
		 * the validation provider simply by setting this property to a different function.
		 */
		validateInput?(value: string, cursorPosition: number): ProviderResult<SourceControlInputBoxValidation | undefined | null>;
	}

	//#endregion

	//#region @joaomoreno: SCM selected provider

	export interface SourceControl {

		/**
		 * Whether the source control is selected.
		 */
		readonly selected: boolean;

		/**
		 * An event signaling when the selection state changes.
		 */
		readonly onDidChangeSelection: Event<boolean>;
	}

	//#endregion

	//#region Terminal data write event https://github.com/microsoft/vscode/issues/78502

	export interface TerminalDataWriteEvent {
		/**
		 * The [terminal](#Terminal) for which the data was written.
		 */
		readonly terminal: Terminal;
		/**
		 * The data being written.
		 */
		readonly data: string;
	}

	namespace window {
		/**
		 * An event which fires when the terminal's child pseudo-device is written to (the shell).
		 * In other words, this provides access to the raw data stream from the process running
		 * within the terminal, including VT sequences.
		 */
		export const onDidWriteTerminalData: Event<TerminalDataWriteEvent>;
	}

	//#endregion

	//#region Terminal dimensions property and change event https://github.com/microsoft/vscode/issues/55718

	/**
	 * An [event](#Event) which fires when a [Terminal](#Terminal)'s dimensions change.
	 */
	export interface TerminalDimensionsChangeEvent {
		/**
		 * The [terminal](#Terminal) for which the dimensions have changed.
		 */
		readonly terminal: Terminal;
		/**
		 * The new value for the [terminal's dimensions](#Terminal.dimensions).
		 */
		readonly dimensions: TerminalDimensions;
	}

	export namespace window {
		/**
		 * An event which fires when the [dimensions](#Terminal.dimensions) of the terminal change.
		 */
		export const onDidChangeTerminalDimensions: Event<TerminalDimensionsChangeEvent>;
	}

	export interface Terminal {
		/**
		 * The current dimensions of the terminal. This will be `undefined` immediately after the
		 * terminal is created as the dimensions are not known until shortly after the terminal is
		 * created.
		 */
		readonly dimensions: TerminalDimensions | undefined;
	}

	//#endregion

	//#region Terminal link handlers https://github.com/microsoft/vscode/issues/91606

	export namespace window {
		/**
		 * Register a [TerminalLinkHandler](#TerminalLinkHandler) that can be used to intercept and
		 * handle links that are activated within terminals.
		 * @param handler The link handler being registered.
		 * @return A disposable that unregisters the link handler.
		 */
		export function registerTerminalLinkHandler(handler: TerminalLinkHandler): Disposable;
	}

	/**
	 * Describes how to handle terminal links.
	 */
	export interface TerminalLinkHandler {
		/**
		 * Handles a link that is activated within the terminal.
		 *
		 * @param terminal The terminal the link was activated on.
		 * @param link The text of the link activated.
		 * @return Whether the link was handled, if the link was handled this link will not be
		 * considered by any other extension or by the default built-in link handler.
		 */
		handleLink(terminal: Terminal, link: string): ProviderResult<boolean>;
	}

	//#endregion

	//#region Terminal link provider https://github.com/microsoft/vscode/issues/91606

	export namespace window {
		export function registerTerminalLinkProvider(provider: TerminalLinkProvider): Disposable;
	}

	export interface TerminalLinkContext {
		/**
		 * This is the text from the unwrapped line in the terminal.
		 */
		line: string;

		/**
		 * The terminal the link belongs to.
		 */
		terminal: Terminal;
	}

	export interface TerminalLinkProvider<T extends TerminalLink = TerminalLink> {
		/**
		 * Provide terminal links for the given context. Note that this can be called multiple times
		 * even before previous calls resolve, make sure to not share global objects (eg. `RegExp`)
		 * that could have problems when asynchronous usage may overlap.
		 * @param context Information about what links are being provided for.
		 */
		provideTerminalLinks(context: TerminalLinkContext): ProviderResult<T[]>

		/**
		 * Handle an activated terminal link.
		 */
		handleTerminalLink(link: T): void;
	}

	export interface TerminalLink {
		/**
		 * The 0-based start index of the link on [TerminalLinkContext.line](#TerminalLinkContext.line].
		 */
		startIndex: number;

		/**
		 * The 0-based end index of the link on [TerminalLinkContext.line](#TerminalLinkContext.line].
		 */
		endIndex: number;

		/**
		 * The tooltip text when you hover over this link.
		 *
		 * If a tooltip is provided, is will be displayed in a string that includes instructions on
		 * how to trigger the link, such as `{0} (ctrl + click)`. The specific instructions vary
		 * depending on OS, user settings, and localization.
		 */
		tooltip?: string;
	}

	//#endregion

	//#region @jrieken -> exclusive document filters

	export interface DocumentFilter {
		exclusive?: boolean;
	}

	//#endregion

	//#region @alexdima - OnEnter enhancement
	export interface OnEnterRule {
		/**
		 * This rule will only execute if the text above the this line matches this regular expression.
		 */
		oneLineAboveText?: RegExp;
	}
	//#endregion

	//#region Tree View: https://github.com/microsoft/vscode/issues/61313
	/**
	 * Label describing the [Tree item](#TreeItem)
	 */
	export interface TreeItemLabel {

		/**
		 * A human-readable string describing the [Tree item](#TreeItem).
		 */
		label: string;

		/**
		 * Ranges in the label to highlight. A range is defined as a tuple of two number where the
		 * first is the inclusive start index and the second the exclusive end index
		 */
		highlights?: [number, number][];

	}

	// https://github.com/microsoft/vscode/issues/100741
	export interface TreeDataProvider<T> {
		resolveTreeItem?(element: T, item: TreeItem2): TreeItem2 | Thenable<TreeItem2>;
	}

	export class TreeItem2 extends TreeItem {
		/**
		 * Label describing this item. When `falsy`, it is derived from [resourceUri](#TreeItem.resourceUri).
		 */
		label?: string | TreeItemLabel | /* for compilation */ any;

		/**
		 * Content to be shown when you hover over the tree item.
		 */
		tooltip?: string | MarkdownString | /* for compilation */ any;

		/**
		 * @param label Label describing this item
		 * @param collapsibleState [TreeItemCollapsibleState](#TreeItemCollapsibleState) of the tree item. Default is [TreeItemCollapsibleState.None](#TreeItemCollapsibleState.None)
		 */
		constructor(label: TreeItemLabel, collapsibleState?: TreeItemCollapsibleState);
	}
	//#endregion

	//#region CustomExecution: https://github.com/microsoft/vscode/issues/81007
	/**
	 * A task to execute
	 */
	export class Task2 extends Task {
		detail?: string;
	}

	export class CustomExecution2 extends CustomExecution {
		/**
		 * Constructs a CustomExecution task object. The callback will be executed the task is run, at which point the
		 * extension should return the Pseudoterminal it will "run in". The task should wait to do further execution until
		 * [Pseudoterminal.open](#Pseudoterminal.open) is called. Task cancellation should be handled using
		 * [Pseudoterminal.close](#Pseudoterminal.close). When the task is complete fire
		 * [Pseudoterminal.onDidClose](#Pseudoterminal.onDidClose).
		 * @param callback The callback that will be called when the task is started by a user.
		 */
		constructor(callback: (resolvedDefinition?: TaskDefinition) => Thenable<Pseudoterminal>);
	}
	//#endregion

	//#region Task presentation group: https://github.com/microsoft/vscode/issues/47265
	export interface TaskPresentationOptions {
		/**
		 * Controls whether the task is executed in a specific terminal group using split panes.
		 */
		group?: string;
	}
	//#endregion

	//#region Status bar item with ID and Name: https://github.com/microsoft/vscode/issues/74972

	export namespace window {

		/**
		 * Options to configure the status bar item.
		 */
		export interface StatusBarItemOptions {

			/**
			 * A unique identifier of the status bar item. The identifier
			 * is for example used to allow a user to show or hide the
			 * status bar item in the UI.
			 */
			id: string;

			/**
			 * A human readable name of the status bar item. The name is
			 * for example used as a label in the UI to show or hide the
			 * status bar item.
			 */
			name: string;

			/**
			 * Accessibility information used when screen reader interacts with this status bar item.
			 */
			accessibilityInformation?: AccessibilityInformation;

			/**
			 * The alignment of the status bar item.
			 */
			alignment?: StatusBarAlignment;

			/**
			 * The priority of the status bar item. Higher value means the item should
			 * be shown more to the left.
			 */
			priority?: number;
		}

		/**
		 * Creates a status bar [item](#StatusBarItem).
		 *
		 * @param options The options of the item. If not provided, some default values
		 * will be assumed. For example, the `StatusBarItemOptions.id` will be the id
		 * of the extension and the `StatusBarItemOptions.name` will be the extension name.
		 * @return A new status bar item.
		 */
		export function createStatusBarItem(options?: StatusBarItemOptions): StatusBarItem;
	}

	//#endregion

	//#region OnTypeRename: https://github.com/microsoft/vscode/issues/88424

	/**
	 * The rename provider interface defines the contract between extensions and
	 * the live-rename feature.
	 */
	export interface OnTypeRenameProvider {
		/**
		 * Provide a list of ranges that can be live renamed together.
		 *
		 * @param document The document in which the command was invoked.
		 * @param position The position at which the command was invoked.
		 * @param token A cancellation token.
		 * @return A list of ranges that can be live-renamed togehter. The ranges must have
		 * identical length and contain identical text content. The ranges cannot overlap.
		 */
		provideOnTypeRenameRanges(document: TextDocument, position: Position, token: CancellationToken): ProviderResult<Range[]>;
	}

	namespace languages {
		/**
		 * Register a rename provider that works on type.
		 *
		 * Multiple providers can be registered for a language. In that case providers are sorted
		 * by their [score](#languages.match) and the best-matching provider is used. Failure
		 * of the selected provider will cause a failure of the whole operation.
		 *
		 * @param selector A selector that defines the documents this provider is applicable to.
		 * @param provider An on type rename provider.
		 * @param stopPattern Stop on type renaming when input text matches the regular expression. Defaults to `^\s`.
		 * @return A [disposable](#Disposable) that unregisters this provider when being disposed.
		 */
		export function registerOnTypeRenameProvider(selector: DocumentSelector, provider: OnTypeRenameProvider, stopPattern?: RegExp): Disposable;
	}

	//#endregion

	//#region Custom editor move https://github.com/microsoft/vscode/issues/86146

	// TODO: Also for custom editor

	export interface CustomTextEditorProvider {

		/**
		 * Handle when the underlying resource for a custom editor is renamed.
		 *
		 * This allows the webview for the editor be preserved throughout the rename. If this method is not implemented,
		 * VS Code will destory the previous custom editor and create a replacement one.
		 *
		 * @param newDocument New text document to use for the custom editor.
		 * @param existingWebviewPanel Webview panel for the custom editor.
		 * @param token A cancellation token that indicates the result is no longer needed.
		 *
		 * @return Thenable indicating that the webview editor has been moved.
		 */
		moveCustomTextEditor?(newDocument: TextDocument, existingWebviewPanel: WebviewPanel, token: CancellationToken): Thenable<void>;
	}

	//#endregion

	//#region allow QuickPicks to skip sorting: https://github.com/microsoft/vscode/issues/73904

	export interface QuickPick<T extends QuickPickItem> extends QuickInput {
		/**
		 * An optional flag to sort the final results by index of first query match in label. Defaults to true.
		 */
		sortByLabel: boolean;
	}

	//#endregion

	//#region @rebornix: Notebook

	export enum CellKind {
		Markdown = 1,
		Code = 2
	}

	export enum CellOutputKind {
		Text = 1,
		Error = 2,
		Rich = 3
	}

	export interface CellStreamOutput {
		outputKind: CellOutputKind.Text;
		text: string;
	}

	export interface CellErrorOutput {
		outputKind: CellOutputKind.Error;
		/**
		 * Exception Name
		 */
		ename: string;
		/**
		 * Exception Value
		 */
		evalue: string;
		/**
		 * Exception call stack
		 */
		traceback: string[];
	}

	export interface NotebookCellOutputMetadata {
		/**
		 * Additional attributes of a cell metadata.
		 */
		custom?: { [key: string]: any };
	}

	export interface CellDisplayOutput {
		outputKind: CellOutputKind.Rich;
		/**
		 * { mime_type: value }
		 *
		 * Example:
		 * ```json
		 * {
		 *   "outputKind": vscode.CellOutputKind.Rich,
		 *   "data": {
		 *      "text/html": [
		 *          "<h1>Hello</h1>"
		 *       ],
		 *      "text/plain": [
		 *        "<IPython.lib.display.IFrame at 0x11dee3e80>"
		 *      ]
		 *   }
		 * }
		 */
		data: { [key: string]: any; };

		readonly metadata?: NotebookCellOutputMetadata;
	}

	export type CellOutput = CellStreamOutput | CellErrorOutput | CellDisplayOutput;

	export enum NotebookCellRunState {
		Running = 1,
		Idle = 2,
		Success = 3,
		Error = 4
	}

	export interface NotebookCellMetadata {
		/**
		 * Controls if the content of a cell is editable or not.
		 */
		editable?: boolean;

		/**
		 * Controls if the cell is executable.
		 * This metadata is ignored for markdown cell.
		 */
		runnable?: boolean;

		/**
		 * Controls if the cell has a margin to support the breakpoint UI.
		 * This metadata is ignored for markdown cell.
		 */
		breakpointMargin?: boolean;

		/**
		 * Whether the [execution order](#NotebookCellMetadata.executionOrder) indicator will be displayed.
		 * Defaults to true.
		 */
		hasExecutionOrder?: boolean;

		/**
		 * The order in which this cell was executed.
		 */
		executionOrder?: number;

		/**
		 * A status message to be shown in the cell's status bar
		 */
		statusMessage?: string;

		/**
		 * The cell's current run state
		 */
		runState?: NotebookCellRunState;

		/**
		 * If the cell is running, the time at which the cell started running
		 */
		runStartTime?: number;

		/**
		 * The total duration of the cell's last run
		 */
		lastRunDuration?: number;

		/**
		 * Additional attributes of a cell metadata.
		 */
		custom?: { [key: string]: any };
	}

	export interface NotebookCell {
		readonly notebook: NotebookDocument;
		readonly uri: Uri;
		readonly cellKind: CellKind;
		readonly document: TextDocument;
		language: string;
		outputs: CellOutput[];
		metadata: NotebookCellMetadata;
	}

	export interface NotebookDocumentMetadata {
		/**
		 * Controls if users can add or delete cells
		 * Defaults to true
		 */
		editable?: boolean;

		/**
		 * Controls whether the full notebook can be run at once.
		 * Defaults to true
		 */
		runnable?: boolean;

		/**
		 * Default value for [cell editable metadata](#NotebookCellMetadata.editable).
		 * Defaults to true.
		 */
		cellEditable?: boolean;

		/**
		 * Default value for [cell runnable metadata](#NotebookCellMetadata.runnable).
		 * Defaults to true.
		 */
		cellRunnable?: boolean;

		/**
		 * Default value for [cell hasExecutionOrder metadata](#NotebookCellMetadata.hasExecutionOrder).
		 * Defaults to true.
		 */
		cellHasExecutionOrder?: boolean;

		displayOrder?: GlobPattern[];

		/**
		 * Additional attributes of the document metadata.
		 */
		custom?: { [key: string]: any };
	}

	export interface NotebookDocument {
		readonly uri: Uri;
		readonly fileName: string;
		readonly viewType: string;
		readonly isDirty: boolean;
		readonly cells: NotebookCell[];
		languages: string[];
		displayOrder?: GlobPattern[];
		metadata: NotebookDocumentMetadata;
	}

	export interface NotebookConcatTextDocument {
		isClosed: boolean;
		dispose(): void;
		onDidChange: Event<void>;
		version: number;
		getText(): string;
		getText(range: Range): string;

		offsetAt(position: Position): number;
		positionAt(offset: number): Position;
		validateRange(range: Range): Range;
		validatePosition(position: Position): Position;

		locationAt(positionOrRange: Position | Range): Location;
		positionAt(location: Location): Position;
		contains(uri: Uri): boolean
	}

	export interface NotebookEditorCellEdit {
		insert(index: number, content: string | string[], language: string, type: CellKind, outputs: CellOutput[], metadata: NotebookCellMetadata | undefined): void;
		delete(index: number): void;
	}

	export interface NotebookEditor {
		/**
		 * The document associated with this notebook editor.
		 */
		readonly document: NotebookDocument;

		/**
		 * The primary selected cell on this notebook editor.
		 */
		readonly selection?: NotebookCell;

		/**
		 * The column in which this editor shows.
		 */
		viewColumn?: ViewColumn;

		/**
		 * Whether the panel is active (focused by the user).
		 */
		readonly active: boolean;

		/**
		 * Whether the panel is visible.
		 */
		readonly visible: boolean;

		/**
		 * Fired when the panel is disposed.
		 */
		readonly onDidDispose: Event<void>;

		/**
		 * Fired when the output hosting webview posts a message.
		 */
		readonly onDidReceiveMessage: Event<any>;
		/**
		 * Post a message to the output hosting webview.
		 *
		 * Messages are only delivered if the editor is live.
		 *
		 * @param message Body of the message. This must be a string or other json serilizable object.
		 */
		postMessage(message: any): Thenable<boolean>;

		/**
		 * Convert a uri for the local file system to one that can be used inside outputs webview.
		 */
		asWebviewUri(localResource: Uri): Uri;

		edit(callback: (editBuilder: NotebookEditorCellEdit) => void): Thenable<boolean>;
	}

	export interface NotebookOutputSelector {
		mimeTypes?: string[];
	}

	export interface NotebookRenderRequest {
		output: CellDisplayOutput;
		mimeType: string;
		outputId: string;
	}

	export interface NotebookOutputRenderer {
		/**
		 *
		 * @returns HTML fragment. We can probably return `CellOutput` instead of string ?
		 *
		 */
		render(document: NotebookDocument, request: NotebookRenderRequest): string;

		/**
		 * Call before HTML from the renderer is executed, and will be called for
		 * every editor associated with notebook documents where the renderer
		 * is or was used.
		 *
		 * The communication object will only send and receive messages to the
		 * render API, retrieved via `acquireNotebookRendererApi`, acquired with
		 * this specific renderer's ID.
		 *
		 * If you need to keep an association between the communication object
		 * and the document for use in the `render()` method, you can use a WeakMap.
		 */
		resolveNotebook?(document: NotebookDocument, communication: NotebookCommunication): void;

		readonly preloads?: Uri[];
	}

	export interface NotebookCellsChangeData {
		readonly start: number;
		readonly deletedCount: number;
		readonly deletedItems: NotebookCell[];
		readonly items: NotebookCell[];
	}

	export interface NotebookCellsChangeEvent {

		/**
		 * The affected document.
		 */
		readonly document: NotebookDocument;
		readonly changes: ReadonlyArray<NotebookCellsChangeData>;
	}

	export interface NotebookCellMoveEvent {

		/**
		 * The affected document.
		 */
		readonly document: NotebookDocument;
		readonly index: number;
		readonly newIndex: number;
	}

	export interface NotebookCellOutputsChangeEvent {

		/**
		 * The affected document.
		 */
		readonly document: NotebookDocument;
		readonly cells: NotebookCell[];
	}

	export interface NotebookCellLanguageChangeEvent {

		/**
		 * The affected document.
		 */
		readonly document: NotebookDocument;
		readonly cell: NotebookCell;
		readonly language: string;
	}

	export interface NotebookCellData {
		readonly cellKind: CellKind;
		readonly source: string;
		language: string;
		outputs: CellOutput[];
		metadata: NotebookCellMetadata;
	}

	export interface NotebookData {
		readonly cells: NotebookCellData[];
		readonly languages: string[];
		readonly metadata: NotebookDocumentMetadata;
	}

	interface NotebookDocumentContentChangeEvent {

		/**
		 * The document that the edit is for.
		 */
		readonly document: NotebookDocument;
	}

	interface NotebookDocumentEditEvent {

		/**
		 * The document that the edit is for.
		 */
		readonly document: NotebookDocument;

		/**
		 * Undo the edit operation.
		 *
		 * This is invoked by VS Code when the user undoes this edit. To implement `undo`, your
		 * extension should restore the document and editor to the state they were in just before this
		 * edit was added to VS Code's internal edit stack by `onDidChangeCustomDocument`.
		 */
		undo(): Thenable<void> | void;

		/**
		 * Redo the edit operation.
		 *
		 * This is invoked by VS Code when the user redoes this edit. To implement `redo`, your
		 * extension should restore the document and editor to the state they were in just after this
		 * edit was added to VS Code's internal edit stack by `onDidChangeCustomDocument`.
		 */
		redo(): Thenable<void> | void;

		/**
		 * Display name describing the edit.
		 *
		 * This will be shown to users in the UI for undo/redo operations.
		 */
		readonly label?: string;
	}

	interface NotebookDocumentBackup {
		/**
		 * Unique identifier for the backup.
		 *
		 * This id is passed back to your extension in `openCustomDocument` when opening a custom editor from a backup.
		 */
		readonly id: string;

		/**
		 * Delete the current backup.
		 *
		 * This is called by VS Code when it is clear the current backup is no longer needed, such as when a new backup
		 * is made or when the file is saved.
		 */
		delete(): void;
	}

	interface NotebookDocumentBackupContext {
		readonly destination: Uri;
	}

	interface NotebookDocumentOpenContext {
		readonly backupId?: string;
	}

	/**
	 * Communication object passed to the {@link NotebookContentProvider} and
	 * {@link NotebookOutputRenderer} to communicate with the webview.
	 */
	export interface NotebookCommunication {
		/**
		 * ID of the editor this object communicates with. A single notebook
		 * document can have multiple attached webviews and editors, when the
		 * notebook is split for instance. The editor ID lets you differentiate
		 * between them.
		 */
		readonly editorId: string;

		/**
		 * Fired when the output hosting webview posts a message.
		 */
		readonly onDidReceiveMessage: Event<any>;
		/**
		 * Post a message to the output hosting webview.
		 *
		 * Messages are only delivered if the editor is live.
		 *
		 * @param message Body of the message. This must be a string or other json serilizable object.
		 */
		postMessage(message: any): Thenable<boolean>;

		/**
		 * Convert a uri for the local file system to one that can be used inside outputs webview.
		 */
		asWebviewUri(localResource: Uri): Uri;
	}

	export interface NotebookContentProvider {
		openNotebook(uri: Uri, openContext: NotebookDocumentOpenContext): NotebookData | Promise<NotebookData>;
		resolveNotebook(document: NotebookDocument, webview: NotebookCommunication): Promise<void>;
		saveNotebook(document: NotebookDocument, cancellation: CancellationToken): Promise<void>;
		saveNotebookAs(targetResource: Uri, document: NotebookDocument, cancellation: CancellationToken): Promise<void>;
		readonly onDidChangeNotebook: Event<NotebookDocumentContentChangeEvent | NotebookDocumentEditEvent>;
		backupNotebook(document: NotebookDocument, context: NotebookDocumentBackupContext, cancellation: CancellationToken): Promise<NotebookDocumentBackup>;

		kernel?: NotebookKernel;
	}

	export interface NotebookKernel {
		label: string;
		preloads?: Uri[];
		executeCell(document: NotebookDocument, cell: NotebookCell, token: CancellationToken): Promise<void>;
		executeAllCells(document: NotebookDocument, token: CancellationToken): Promise<void>;
	}

	export namespace notebook {
		export function registerNotebookContentProvider(
			notebookType: string,
			provider: NotebookContentProvider
		): Disposable;

		export function registerNotebookKernel(
			id: string,
			selectors: GlobPattern[],
			kernel: NotebookKernel
		): Disposable;

		export function registerNotebookOutputRenderer(
			id: string,
			outputSelector: NotebookOutputSelector,
			renderer: NotebookOutputRenderer
		): Disposable;

		export const onDidOpenNotebookDocument: Event<NotebookDocument>;
		export const onDidCloseNotebookDocument: Event<NotebookDocument>;

		/**
		 * All currently known notebook documents.
		 */
		export const notebookDocuments: ReadonlyArray<NotebookDocument>;

		export let visibleNotebookEditors: NotebookEditor[];
		export const onDidChangeVisibleNotebookEditors: Event<NotebookEditor[]>;

		export let activeNotebookEditor: NotebookEditor | undefined;
		export const onDidChangeActiveNotebookEditor: Event<NotebookEditor | undefined>;
		export const onDidChangeNotebookCells: Event<NotebookCellsChangeEvent>;
		export const onDidChangeCellOutputs: Event<NotebookCellOutputsChangeEvent>;
		export const onDidChangeCellLanguage: Event<NotebookCellLanguageChangeEvent>;
		/**
		 * Create a document that is the concatenation of all  notebook cells. By default all code-cells are included
		 * but a selector can be provided to narrow to down the set of cells.
		 *
		 * @param notebook
		 * @param selector
		 */
		export function createConcatTextDocument(notebook: NotebookDocument, selector?: DocumentSelector): NotebookConcatTextDocument;
	}

	//#endregion

	//#region https://github.com/microsoft/vscode/issues/39441

	export interface CompletionItem {
		/**
		 * Will be merged into CompletionItem#label
		 */
		label2?: CompletionItemLabel;
	}

	export interface CompletionItemLabel {
		/**
		 * The function or variable. Rendered leftmost.
		 */
		name: string;

		/**
		 * The parameters without the return type. Render after `name`.
		 */
		parameters?: string;

		/**
		 * The fully qualified name, like package name or file path. Rendered after `signature`.
		 */
		qualifier?: string;

		/**
		 * The return-type of a function or type of a property/variable. Rendered rightmost.
		 */
		type?: string;
	}

	//#endregion

	//#region @eamodio - timeline: https://github.com/microsoft/vscode/issues/84297

	export class TimelineItem {
		/**
		 * A timestamp (in milliseconds since 1 January 1970 00:00:00) for when the timeline item occurred.
		 */
		timestamp: number;

		/**
		 * A human-readable string describing the timeline item.
		 */
		label: string;

		/**
		 * Optional id for the timeline item. It must be unique across all the timeline items provided by this source.
		 *
		 * If not provided, an id is generated using the timeline item's timestamp.
		 */
		id?: string;

		/**
		 * The icon path or [ThemeIcon](#ThemeIcon) for the timeline item.
		 */
		iconPath?: Uri | { light: Uri; dark: Uri; } | ThemeIcon;

		/**
		 * A human readable string describing less prominent details of the timeline item.
		 */
		description?: string;

		/**
		 * The tooltip text when you hover over the timeline item.
		 */
		detail?: string;

		/**
		 * The [command](#Command) that should be executed when the timeline item is selected.
		 */
		command?: Command;

		/**
		 * Context value of the timeline item. This can be used to contribute specific actions to the item.
		 * For example, a timeline item is given a context value as `commit`. When contributing actions to `timeline/item/context`
		 * using `menus` extension point, you can specify context value for key `timelineItem` in `when` expression like `timelineItem == commit`.
		 * ```
		 *	"contributes": {
		 *		"menus": {
		 *			"timeline/item/context": [
		 *				{
		 *					"command": "extension.copyCommitId",
		 *					"when": "timelineItem == commit"
		 *				}
		 *			]
		 *		}
		 *	}
		 * ```
		 * This will show the `extension.copyCommitId` action only for items where `contextValue` is `commit`.
		 */
		contextValue?: string;

		/**
		 * Accessibility information used when screen reader interacts with this timeline item.
		 */
		accessibilityInformation?: AccessibilityInformation;

		/**
		 * @param label A human-readable string describing the timeline item
		 * @param timestamp A timestamp (in milliseconds since 1 January 1970 00:00:00) for when the timeline item occurred
		 */
		constructor(label: string, timestamp: number);
	}

	export interface TimelineChangeEvent {
		/**
		 * The [uri](#Uri) of the resource for which the timeline changed.
		 */
		uri: Uri;

		/**
		 * A flag which indicates whether the entire timeline should be reset.
		 */
		reset?: boolean;
	}

	export interface Timeline {
		readonly paging?: {
			/**
			 * A provider-defined cursor specifying the starting point of timeline items which are after the ones returned.
			 * Use `undefined` to signal that there are no more items to be returned.
			 */
			readonly cursor: string | undefined;
		};

		/**
		 * An array of [timeline items](#TimelineItem).
		 */
		readonly items: readonly TimelineItem[];
	}

	export interface TimelineOptions {
		/**
		 * A provider-defined cursor specifying the starting point of the timeline items that should be returned.
		 */
		cursor?: string;

		/**
		 * An optional maximum number timeline items or the all timeline items newer (inclusive) than the timestamp or id that should be returned.
		 * If `undefined` all timeline items should be returned.
		 */
		limit?: number | { timestamp: number; id?: string; };
	}

	export interface TimelineProvider {
		/**
		 * An optional event to signal that the timeline for a source has changed.
		 * To signal that the timeline for all resources (uris) has changed, do not pass any argument or pass `undefined`.
		 */
		onDidChange?: Event<TimelineChangeEvent | undefined>;

		/**
		 * An identifier of the source of the timeline items. This can be used to filter sources.
		 */
		readonly id: string;

		/**
		 * A human-readable string describing the source of the timeline items. This can be used as the display label when filtering sources.
		 */
		readonly label: string;

		/**
		 * Provide [timeline items](#TimelineItem) for a [Uri](#Uri).
		 *
		 * @param uri The [uri](#Uri) of the file to provide the timeline for.
		 * @param options A set of options to determine how results should be returned.
		 * @param token A cancellation token.
		 * @return The [timeline result](#TimelineResult) or a thenable that resolves to such. The lack of a result
		 * can be signaled by returning `undefined`, `null`, or an empty array.
		 */
		provideTimeline(uri: Uri, options: TimelineOptions, token: CancellationToken): ProviderResult<Timeline>;
	}

	export namespace workspace {
		/**
		 * Register a timeline provider.
		 *
		 * Multiple providers can be registered. In that case, providers are asked in
		 * parallel and the results are merged. A failing provider (rejected promise or exception) will
		 * not cause a failure of the whole operation.
		 *
		 * @param scheme A scheme or schemes that defines which documents this provider is applicable to. Can be `*` to target all documents.
		 * @param provider A timeline provider.
		 * @return A [disposable](#Disposable) that unregisters this provider when being disposed.
		*/
		export function registerTimelineProvider(scheme: string | string[], provider: TimelineProvider): Disposable;
	}

	//#endregion

	//#region https://github.com/microsoft/vscode/issues/91555

	export enum StandardTokenType {
		Other = 0,
		Comment = 1,
		String = 2,
		RegEx = 4
	}

	export interface TokenInformation {
		type: StandardTokenType;
		range: Range;
	}

	export namespace languages {
		export function getTokenInformationAtPosition(document: TextDocument, position: Position): Promise<TokenInformation>;
	}

	//#endregion
}<|MERGE_RESOLUTION|>--- conflicted
+++ resolved
@@ -2,8 +2,6 @@
  *  Copyright (c) Microsoft Corporation. All rights reserved.
  *  Licensed under the MIT License. See License.txt in the project root for license information.
  *--------------------------------------------------------------------------------------------*/
-
-import { MarkdownString } from 'vscode';
 
 /**
  * This is the place for API experiments and proposals.
@@ -20,62 +18,6 @@
 
 	// #region auth provider: https://github.com/microsoft/vscode/issues/88309
 
-	export class AuthenticationSession {
-		/**
-		 * The identifier of the authentication session.
-		 */
-		readonly id: string;
-
-		/**
-		 * The access token.
-		 */
-		readonly accessToken: string;
-
-		/**
-		 * The account associated with the session.
-		 */
-		readonly account: AuthenticationSessionAccountInformation;
-
-		/**
-		 * The permissions granted by the session's access token. Available scopes
-		 * are defined by the authentication provider.
-		 */
-		readonly scopes: ReadonlyArray<string>;
-<<<<<<< HEAD
-
-		constructor(id: string, accessToken: string, account: AuthenticationSessionAccountInformation, scopes: string[]);
-	}
-
-	/**
-	 * The information of an account associated with an authentication session.
-	 */
-	export interface AuthenticationSessionAccountInformation {
-		/**
-		 * The human-readable name of the account.
-		 */
-		readonly label: string;
-
-=======
-
-		constructor(id: string, accessToken: string, account: AuthenticationSessionAccountInformation, scopes: string[]);
-	}
-
-	/**
-	 * The information of an account associated with an authentication session.
-	 */
-	export interface AuthenticationSessionAccountInformation {
-		/**
-		 * The human-readable name of the account.
-		 */
-		readonly displayName: string;
-
->>>>>>> e5356ab0
-		/**
-		 * The unique identifier of the account.
-		 */
-		readonly id: string;
-	}
-
 	/**
 	 * An [event](#Event) which fires when an [AuthenticationProvider](#AuthenticationProvider) is added or removed.
 	 */
@@ -83,34 +25,18 @@
 		/**
 		 * The ids of the [authenticationProvider](#AuthenticationProvider)s that have been added.
 		 */
-		readonly added: ReadonlyArray<string>;
+		readonly added: ReadonlyArray<AuthenticationProviderInformation>;
 
 		/**
 		 * The ids of the [authenticationProvider](#AuthenticationProvider)s that have been removed.
 		 */
-		readonly removed: ReadonlyArray<string>;
-	}
-
-	/**
-	 * Options to be used when getting a session from an [AuthenticationProvider](#AuthenticationProvider).
-	 */
-	export interface AuthenticationGetSessionOptions {
-		/**
-		 *  Whether login should be performed if there is no matching session. Defaults to false.
-		 */
-		createIfNone?: boolean;
-
-		/**
-		 * Whether the existing user session preference should be cleared. Set to allow the user to switch accounts.
-		 * Defaults to false.
-		 */
-		clearSessionPreference?: boolean;
+		readonly removed: ReadonlyArray<AuthenticationProviderInformation>;
 	}
 
 	/**
 	* An [event](#Event) which fires when an [AuthenticationSession](#AuthenticationSession) is added, removed, or changed.
 	*/
-	export interface AuthenticationSessionsChangeEvent {
+	export interface AuthenticationProviderAuthenticationSessionsChangeEvent {
 		/**
 		 * The ids of the [AuthenticationSession](#AuthenticationSession)s that have been added.
 		*/
@@ -154,7 +80,7 @@
 		 * An [event](#Event) which fires when the array of sessions has changed, or data
 		 * within a session has changed.
 		 */
-		readonly onDidChangeSessions: Event<AuthenticationSessionsChangeEvent>;
+		readonly onDidChangeSessions: Event<AuthenticationProviderAuthenticationSessionsChangeEvent>;
 
 		/**
 		 * Returns an array of current sessions.
@@ -198,44 +124,15 @@
 		export function getProviderIds(): Thenable<ReadonlyArray<string>>;
 
 		/**
+		 * @deprecated
 		 * An array of the ids of authentication providers that are currently registered.
 		 */
 		export const providerIds: ReadonlyArray<string>;
 
 		/**
-		 * Returns whether a provider has any sessions matching the requested scopes. This request
-		 * is transparent to the user, no UI is shown. Rejects if a provider with providerId is not
-		 * registered.
-		 * @param providerId The id of the provider
-		 * @param scopes A list of scopes representing the permissions requested. These are dependent on the authentication
-		 * provider
-		 * @returns A thenable that resolve to whether the provider has sessions with the requested scopes.
-		 */
-		export function hasSessions(providerId: string, scopes: string[]): Thenable<boolean>;
-
-		/**
-		 * Get an authentication session matching the desired scopes. Rejects if a provider with providerId is not
-		 * registered, or if the user does not consent to sharing authentication information with
-		 * the extension. If there are multiple sessions with the same scopes, the user will be shown a
-		 * quickpick to select which account they would like to use.
-		 * @param providerId The id of the provider to use
-		 * @param scopes A list of scopes representing the permissions requested. These are dependent on the authentication provider
-		 * @param options The [getSessionOptions](#GetSessionOptions) to use
-		 * @returns A thenable that resolves to an authentication session
-		 */
-		export function getSession(providerId: string, scopes: string[], options: AuthenticationGetSessionOptions & { createIfNone: true }): Thenable<AuthenticationSession>;
-
-		/**
-		 * Get an authentication session matching the desired scopes. Rejects if a provider with providerId is not
-		 * registered, or if the user does not consent to sharing authentication information with
-		 * the extension. If there are multiple sessions with the same scopes, the user will be shown a
-		 * quickpick to select which account they would like to use.
-		 * @param providerId The id of the provider to use
-		 * @param scopes A list of scopes representing the permissions requested. These are dependent on the authentication provider
-		 * @param options The [getSessionOptions](#GetSessionOptions) to use
-		 * @returns A thenable that resolves to an authentication session if available, or undefined if there are no sessions
-		 */
-		export function getSession(providerId: string, scopes: string[], options: AuthenticationGetSessionOptions): Thenable<AuthenticationSession | undefined>;
+		 * An array of the information of authentication providers that are currently registered.
+		 */
+		export const providers: ReadonlyArray<AuthenticationProviderInformation>;
 
 		/**
 		 * @deprecated
@@ -245,13 +142,6 @@
 		* provider
 		*/
 		export function logout(providerId: string, sessionId: string): Thenable<void>;
-
-		/**
-		* An [event](#Event) which fires when the array of sessions has changed, or data
-		* within a session has changed for a provider. Fires with the ids of the providers
-		* that have had session data change.
-		*/
-		export const onDidChangeSessions: Event<{ [providerId: string]: AuthenticationSessionsChangeEvent; }>;
 	}
 
 	//#endregion
@@ -334,6 +224,9 @@
 		/**
 		 * Forwards a port. If the current resolver implements RemoteAuthorityResolver:forwardPort then that will be used to make the tunnel.
 		 * By default, openTunnel only support localhost; however, RemoteAuthorityResolver:tunnelFactory can be used to support other ips.
+		 *
+		 * @throws When run in an environment without a remote.
+		 *
 		 * @param tunnelOptions The `localPort` is a suggestion only. If that port is not available another will be chosen.
 		 */
 		export function openTunnel(tunnelOptions: TunnelOptions): Thenable<Tunnel>;
@@ -358,13 +251,14 @@
 
 	export interface ResourceLabelFormatting {
 		label: string; // myLabel:/${path}
-		// TODO@isidorn
+		// For historic reasons we use an or string here. Once we finalize this API we should start using enums instead and adopt it in extensions.
 		// eslint-disable-next-line vscode-dts-literal-or-types
 		separator: '/' | '\\' | '';
 		tildify?: boolean;
 		normalizeDriveLetter?: boolean;
 		workspaceSuffix?: string;
 		authorityPrefix?: string;
+		stripPathStartingSeparator?: boolean;
 	}
 
 	export namespace workspace {
@@ -866,6 +760,16 @@
 		 * @deprecated Use DebugAdapterDescriptorFactory.createDebugAdapterDescriptor instead
 		 */
 		debugAdapterExecutable?(folder: WorkspaceFolder | undefined, token?: CancellationToken): ProviderResult<DebugAdapterExecutable>;
+	}
+
+	export namespace debug {
+
+		/**
+		 * Stop the given debug session or stop all debug sessions if no session is specified.
+		 * @param session The [debug session](#DebugSession) to stop or `undefined` for stopping all sessions.
+		 * @return A thenable that resolves when the sessions could be stopped successfully.
+		 */
+		export function stopDebugging(session: DebugSession | undefined): Thenable<void>;
 	}
 
 	//#endregion
@@ -1077,25 +981,27 @@
 		 * even before previous calls resolve, make sure to not share global objects (eg. `RegExp`)
 		 * that could have problems when asynchronous usage may overlap.
 		 * @param context Information about what links are being provided for.
-		 */
-		provideTerminalLinks(context: TerminalLinkContext): ProviderResult<T[]>
+		 * @param token A cancellation token.
+		 * @return A list of terminal links for the given line.
+		 */
+		provideTerminalLinks(context: TerminalLinkContext, token: CancellationToken): ProviderResult<T[]>
 
 		/**
 		 * Handle an activated terminal link.
 		 */
-		handleTerminalLink(link: T): void;
+		handleTerminalLink(link: T): ProviderResult<void>;
 	}
 
 	export interface TerminalLink {
 		/**
-		 * The 0-based start index of the link on [TerminalLinkContext.line](#TerminalLinkContext.line].
+		 * The start index of the link on [TerminalLinkContext.line](#TerminalLinkContext.line].
 		 */
 		startIndex: number;
 
 		/**
-		 * The 0-based end index of the link on [TerminalLinkContext.line](#TerminalLinkContext.line].
-		 */
-		endIndex: number;
+		 * The length of the link on [TerminalLinkContext.line](#TerminalLinkContext.line]
+		 */
+		length: number;
 
 		/**
 		 * The tooltip text when you hover over this link.
@@ -1397,6 +1303,11 @@
 		Error = 4
 	}
 
+	export enum NotebookRunState {
+		Running = 1,
+		Idle = 2
+	}
+
 	export interface NotebookCellMetadata {
 		/**
 		 * Controls if the content of a cell is editable or not.
@@ -1445,6 +1356,16 @@
 		 * The total duration of the cell's last run
 		 */
 		lastRunDuration?: number;
+
+		/**
+		 * Whether a code cell's editor is collapsed
+		 */
+		inputCollapsed?: boolean;
+
+		/**
+		 * Whether a code cell's outputs are collapsed
+		 */
+		outputCollapsed?: boolean;
 
 		/**
 		 * Additional attributes of a cell metadata.
@@ -1499,6 +1420,11 @@
 		 * Additional attributes of the document metadata.
 		 */
 		custom?: { [key: string]: any };
+
+		/**
+		 * The document's current run state
+		 */
+		runState?: NotebookRunState;
 	}
 
 	export interface NotebookDocument {
@@ -1506,6 +1432,7 @@
 		readonly fileName: string;
 		readonly viewType: string;
 		readonly isDirty: boolean;
+		readonly isUntitled: boolean;
 		readonly cells: NotebookCell[];
 		languages: string[];
 		displayOrder?: GlobPattern[];
@@ -1513,6 +1440,7 @@
 	}
 
 	export interface NotebookConcatTextDocument {
+		uri: Uri;
 		isClosed: boolean;
 		dispose(): void;
 		onDidChange: Event<void>;
@@ -1567,6 +1495,11 @@
 		readonly onDidDispose: Event<void>;
 
 		/**
+		 * Active kernel used in the editor
+		 */
+		readonly kernel?: NotebookKernel;
+
+		/**
 		 * Fired when the output hosting webview posts a message.
 		 */
 		readonly onDidReceiveMessage: Event<any>;
@@ -1665,6 +1598,11 @@
 		readonly document: NotebookDocument;
 		readonly cell: NotebookCell;
 		readonly language: string;
+	}
+
+	export interface NotebookCellMetadataChangeEvent {
+		readonly document: NotebookDocument;
+		readonly cell: NotebookCell;
 	}
 
 	export interface NotebookCellData {
@@ -1726,7 +1664,7 @@
 		/**
 		 * Unique identifier for the backup.
 		 *
-		 * This id is passed back to your extension in `openCustomDocument` when opening a custom editor from a backup.
+		 * This id is passed back to your extension in `openCustomDocument` when opening a notebook editor from a backup.
 		 */
 		readonly id: string;
 
@@ -1780,6 +1718,10 @@
 	}
 
 	export interface NotebookContentProvider {
+		/**
+		 * Content providers should always use [file system providers](#FileSystemProvider) to
+		 * resolve the raw content for `uri` as the resouce is not necessarily a file on disk.
+		 */
 		openNotebook(uri: Uri, openContext: NotebookDocumentOpenContext): NotebookData | Promise<NotebookData>;
 		resolveNotebook(document: NotebookDocument, webview: NotebookCommunication): Promise<void>;
 		saveNotebook(document: NotebookDocument, cancellation: CancellationToken): Promise<void>;
@@ -1791,10 +1733,27 @@
 	}
 
 	export interface NotebookKernel {
+		readonly id?: string;
 		label: string;
+		description?: string;
+		isPreferred?: boolean;
 		preloads?: Uri[];
-		executeCell(document: NotebookDocument, cell: NotebookCell, token: CancellationToken): Promise<void>;
-		executeAllCells(document: NotebookDocument, token: CancellationToken): Promise<void>;
+		executeCell(document: NotebookDocument, cell: NotebookCell): void;
+		cancelCellExecution(document: NotebookDocument, cell: NotebookCell): void;
+		executeAllCells(document: NotebookDocument): void;
+		cancelAllCellsExecution(document: NotebookDocument): void;
+	}
+
+	export interface NotebookDocumentFilter {
+		viewType?: string;
+		filenamePattern?: GlobPattern;
+		excludeFileNamePattern?: GlobPattern;
+	}
+
+	export interface NotebookKernelProvider<T extends NotebookKernel = NotebookKernel> {
+		onDidChangeKernels?: Event<void>;
+		provideKernels(document: NotebookDocument, token: CancellationToken): ProviderResult<T[]>;
+		resolveKernel?(kernel: T, document: NotebookDocument, webview: NotebookCommunication, token: CancellationToken): ProviderResult<void>;
 	}
 
 	export namespace notebook {
@@ -1803,6 +1762,11 @@
 			provider: NotebookContentProvider
 		): Disposable;
 
+		export function registerNotebookKernelProvider(
+			selector: NotebookDocumentFilter,
+			provider: NotebookKernelProvider
+		): Disposable;
+
 		export function registerNotebookKernel(
 			id: string,
 			selectors: GlobPattern[],
@@ -1817,6 +1781,7 @@
 
 		export const onDidOpenNotebookDocument: Event<NotebookDocument>;
 		export const onDidCloseNotebookDocument: Event<NotebookDocument>;
+		export const onDidSaveNotebookDocument: Event<NotebookDocument>;
 
 		/**
 		 * All currently known notebook documents.
@@ -1831,6 +1796,7 @@
 		export const onDidChangeNotebookCells: Event<NotebookCellsChangeEvent>;
 		export const onDidChangeCellOutputs: Event<NotebookCellOutputsChangeEvent>;
 		export const onDidChangeCellLanguage: Event<NotebookCellLanguageChangeEvent>;
+		export const onDidChangeCellMetadata: Event<NotebookCellMetadataChangeEvent>;
 		/**
 		 * Create a document that is the concatenation of all  notebook cells. By default all code-cells are included
 		 * but a selector can be provided to narrow to down the set of cells.
@@ -1839,6 +1805,8 @@
 		 * @param selector
 		 */
 		export function createConcatTextDocument(notebook: NotebookDocument, selector?: DocumentSelector): NotebookConcatTextDocument;
+
+		export const onDidChangeActiveNotebookKernel: Event<{ document: NotebookDocument, kernel: NotebookKernel | undefined }>;
 	}
 
 	//#endregion
@@ -2053,4 +2021,60 @@
 	}
 
 	//#endregion
+
+	//#region https://github.com/microsoft/vscode/issues/101857
+
+	export interface ExtensionContext {
+
+		/**
+		 * The uri of a directory in which the extension can create log files.
+		 * The directory might not exist on disk and creation is up to the extension. However,
+		 * the parent directory is guaranteed to be existent.
+		 *
+		 * @see [`workspace.fs`](#FileSystem) for how to read and write files and folders from
+		 *  an uri.
+		 */
+		readonly logUri: Uri;
+
+		/**
+		 * The uri of a workspace specific directory in which the extension
+		 * can store private state. The directory might not exist and creation is
+		 * up to the extension. However, the parent directory is guaranteed to be existent.
+		 * The value is `undefined` when no workspace nor folder has been opened.
+		 *
+		 * Use [`workspaceState`](#ExtensionContext.workspaceState) or
+		 * [`globalState`](#ExtensionContext.globalState) to store key value data.
+		 *
+		 * @see [`workspace.fs`](#FileSystem) for how to read and write files and folders from
+		 *  an uri.
+		 */
+		readonly storageUri: Uri | undefined;
+
+		/**
+		 * The uri of a directory in which the extension can store global state.
+		 * The directory might not exist on disk and creation is
+		 * up to the extension. However, the parent directory is guaranteed to be existent.
+		 *
+		 * Use [`globalState`](#ExtensionContext.globalState) to store key value data.
+		 *
+		 * @see [`workspace.fs`](#FileSystem) for how to read and write files and folders from
+		 *  an uri.
+		 */
+		readonly globalStorageUri: Uri;
+
+		/**
+		 * @deprecated Use [logUri](#ExtensionContext.logUri) instead.
+		 */
+		readonly logPath: string;
+		/**
+		 * @deprecated Use [storagePath](#ExtensionContent.storageUri) instead.
+		 */
+		readonly storagePath: string | undefined;
+		/**
+		 * @deprecated Use [globalStoragePath](#ExtensionContent.globalStorageUri) instead.
+		 */
+		readonly globalStoragePath: string;
+	}
+
+	//#endregion
 }